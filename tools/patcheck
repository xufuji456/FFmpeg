--- conflicted
+++ resolved
@@ -18,13 +18,8 @@
 echo This tool is intended to help a human check/review patches. It is very far from
 echo being free of false positives and negatives, and its output are just hints of what
 echo may or may not be bad. When you use it and it misses something or detects
-<<<<<<< HEAD
 echo something wrong, fix it and send a patch to the ffmpeg-devel mailing list.
 echo License: GPL, Author: Michael Niedermayer
-=======
-echo something wrong, fix it and send a patch to the libav-devel mailing list.
-echo License:GPL Author: Michael Niedermayer
->>>>>>> 511cf612
 
 ERE_PRITYP='(unsigned *|)(char|short|long|int|long *int|short *int|void|float|double|(u|)int(8|16|32|64)_t)'
 ERE_TYPES='(const|static|av_cold|inline| *)*('$ERE_PRITYP'|[a-zA-Z][a-zA-Z0-9_]*)[* ]{1,}[a-zA-Z][a-zA-Z0-9_]*'
