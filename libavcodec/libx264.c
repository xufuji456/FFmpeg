/*
 * H.264 encoding using the x264 library
 * Copyright (C) 2005  Mans Rullgard <mans@mansr.com>
 *
 * This file is part of FFmpeg.
 *
 * FFmpeg is free software; you can redistribute it and/or
 * modify it under the terms of the GNU Lesser General Public
 * License as published by the Free Software Foundation; either
 * version 2.1 of the License, or (at your option) any later version.
 *
 * FFmpeg is distributed in the hope that it will be useful,
 * but WITHOUT ANY WARRANTY; without even the implied warranty of
 * MERCHANTABILITY or FITNESS FOR A PARTICULAR PURPOSE.  See the GNU
 * Lesser General Public License for more details.
 *
 * You should have received a copy of the GNU Lesser General Public
 * License along with FFmpeg; if not, write to the Free Software
 * Foundation, Inc., 51 Franklin Street, Fifth Floor, Boston, MA 02110-1301 USA
 */

#include "libavutil/internal.h"
#include "libavutil/opt.h"
#include "libavutil/mem.h"
#include "libavutil/pixdesc.h"
#include "avcodec.h"
#include "internal.h"
#include <x264.h>
#include <float.h>
#include <math.h>
#include <stdio.h>
#include <stdlib.h>
#include <string.h>

typedef struct X264Context {
    AVClass        *class;
    x264_param_t    params;
    x264_t         *enc;
    x264_picture_t  pic;
    uint8_t        *sei;
    int             sei_size;
    AVFrame         out_pic;
    char *preset;
    char *tune;
    char *profile;
    char *level;
    int fastfirstpass;
    char *wpredp;
    char *x264opts;
    float crf;
    float crf_max;
    int cqp;
    int aq_mode;
    float aq_strength;
    char *psy_rd;
    int psy;
    int rc_lookahead;
    int weightp;
    int weightb;
    int ssim;
    int intra_refresh;
    int b_bias;
    int b_pyramid;
    int mixed_refs;
    int dct8x8;
    int fast_pskip;
    int aud;
    int mbtree;
    char *deblock;
    float cplxblur;
    char *partitions;
    int direct_pred;
    int slice_max_size;
    char *stats;
    int nal_hrd
} X264Context;

static void X264_log(void *p, int level, const char *fmt, va_list args)
{
    static const int level_map[] = {
        [X264_LOG_ERROR]   = AV_LOG_ERROR,
        [X264_LOG_WARNING] = AV_LOG_WARNING,
        [X264_LOG_INFO]    = AV_LOG_INFO,
        [X264_LOG_DEBUG]   = AV_LOG_DEBUG
    };

    if (level < 0 || level > X264_LOG_DEBUG)
        return;

    av_vlog(p, level_map[level], fmt, args);
}


static int encode_nals(AVCodecContext *ctx, AVPacket *pkt,
                       x264_nal_t *nals, int nnal)
{
    X264Context *x4 = ctx->priv_data;
    uint8_t *p;
    int i, size = x4->sei_size, ret;

    if (!nnal)
        return 0;

    for (i = 0; i < nnal; i++)
        size += nals[i].i_payload;

    if ((ret = ff_alloc_packet2(ctx, pkt, size)) < 0)
        return ret;

    p = pkt->data;

    /* Write the SEI as part of the first frame. */
    if (x4->sei_size > 0 && nnal > 0) {
        if (x4->sei_size > size) {
            av_log(ctx, AV_LOG_ERROR, "Error: nal buffer is too small\n");
            return -1;
        }
        memcpy(p, x4->sei, x4->sei_size);
        p += x4->sei_size;
        x4->sei_size = 0;
        av_freep(&x4->sei);
    }

    for (i = 0; i < nnal; i++){
        memcpy(p, nals[i].p_payload, nals[i].i_payload);
        p += nals[i].i_payload;
    }

    return 1;
}

static int avfmt2_num_planes(int avfmt)
{
    switch (avfmt) {
    case PIX_FMT_YUV420P:
    case PIX_FMT_YUVJ420P:
    case PIX_FMT_YUV420P9:
    case PIX_FMT_YUV420P10:
    case PIX_FMT_YUV444P:
        return 3;

    case PIX_FMT_BGR24:
    case PIX_FMT_RGB24:
        return 1;

    default:
        return 3;
    }
}

static int X264_frame(AVCodecContext *ctx, AVPacket *pkt, const AVFrame *frame,
                      int *got_packet)
{
    X264Context *x4 = ctx->priv_data;
    x264_nal_t *nal;
    int nnal, i, ret;
    x264_picture_t pic_out;

    x264_picture_init( &x4->pic );
    x4->pic.img.i_csp   = x4->params.i_csp;
    if (x264_bit_depth > 8)
        x4->pic.img.i_csp |= X264_CSP_HIGH_DEPTH;
    x4->pic.img.i_plane = avfmt2_num_planes(ctx->pix_fmt);

    if (frame) {
        for (i = 0; i < x4->pic.img.i_plane; i++) {
            x4->pic.img.plane[i]    = frame->data[i];
            x4->pic.img.i_stride[i] = frame->linesize[i];
        }

        x4->pic.i_pts  = frame->pts;
        x4->pic.i_type =
            frame->pict_type == AV_PICTURE_TYPE_I ? X264_TYPE_KEYFRAME :
            frame->pict_type == AV_PICTURE_TYPE_P ? X264_TYPE_P :
            frame->pict_type == AV_PICTURE_TYPE_B ? X264_TYPE_B :
                                            X264_TYPE_AUTO;
        if (x4->params.b_tff != frame->top_field_first) {
            x4->params.b_tff = frame->top_field_first;
            x264_encoder_reconfig(x4->enc, &x4->params);
        }
        if (x4->params.vui.i_sar_height != ctx->sample_aspect_ratio.den ||
            x4->params.vui.i_sar_width  != ctx->sample_aspect_ratio.num) {
            x4->params.vui.i_sar_height = ctx->sample_aspect_ratio.den;
            x4->params.vui.i_sar_width  = ctx->sample_aspect_ratio.num;
            x264_encoder_reconfig(x4->enc, &x4->params);
        }
    }

    do {
        if (x264_encoder_encode(x4->enc, &nal, &nnal, frame? &x4->pic: NULL, &pic_out) < 0)
            return -1;

        ret = encode_nals(ctx, pkt, nal, nnal);
        if (ret < 0)
            return -1;
    } while (!ret && !frame && x264_encoder_delayed_frames(x4->enc));

    pkt->pts = pic_out.i_pts;
    pkt->dts = pic_out.i_dts;

    switch (pic_out.i_type) {
    case X264_TYPE_IDR:
    case X264_TYPE_I:
        x4->out_pic.pict_type = AV_PICTURE_TYPE_I;
        break;
    case X264_TYPE_P:
        x4->out_pic.pict_type = AV_PICTURE_TYPE_P;
        break;
    case X264_TYPE_B:
    case X264_TYPE_BREF:
        x4->out_pic.pict_type = AV_PICTURE_TYPE_B;
        break;
    }

    pkt->flags |= AV_PKT_FLAG_KEY*pic_out.b_keyframe;
    if (ret)
        x4->out_pic.quality = (pic_out.i_qpplus1 - 1) * FF_QP2LAMBDA;

    *got_packet = ret;
    return 0;
}

static av_cold int X264_close(AVCodecContext *avctx)
{
    X264Context *x4 = avctx->priv_data;

    av_freep(&avctx->extradata);
    av_free(x4->sei);

    if (x4->enc)
        x264_encoder_close(x4->enc);

    return 0;
}

#define OPT_STR(opt, param)                                                   \
    do {                                                                      \
        int ret;                                                              \
        if (param && (ret = x264_param_parse(&x4->params, opt, param)) < 0) { \
            if(ret == X264_PARAM_BAD_NAME)                                    \
                av_log(avctx, AV_LOG_ERROR,                                   \
                        "bad option '%s': '%s'\n", opt, param);               \
            else                                                              \
                av_log(avctx, AV_LOG_ERROR,                                   \
                        "bad value for '%s': '%s'\n", opt, param);            \
            return -1;                                                        \
        }                                                                     \
    } while (0)

static int convert_pix_fmt(enum PixelFormat pix_fmt)
{
    switch (pix_fmt) {
    case PIX_FMT_YUV420P:
    case PIX_FMT_YUVJ420P:
    case PIX_FMT_YUV420P9:
    case PIX_FMT_YUV420P10: return X264_CSP_I420;
    case PIX_FMT_YUV422P:
    case PIX_FMT_YUV422P10: return X264_CSP_I422;
    case PIX_FMT_YUV444P:
    case PIX_FMT_YUV444P9:
    case PIX_FMT_YUV444P10: return X264_CSP_I444;
#ifdef X264_CSP_BGR
    case PIX_FMT_BGR24:
        return X264_CSP_BGR;

    case PIX_FMT_RGB24:
        return X264_CSP_RGB;
#endif
    };
    return 0;
}

#define PARSE_X264_OPT(name, var)\
    if (x4->var && x264_param_parse(&x4->params, name, x4->var) < 0) {\
        av_log(avctx, AV_LOG_ERROR, "Error parsing option '%s' with value '%s'.\n", name, x4->var);\
        return AVERROR(EINVAL);\
    }

static av_cold int X264_init(AVCodecContext *avctx)
{
    X264Context *x4 = avctx->priv_data;
    int sw,sh;

    x264_param_default(&x4->params);

    x4->params.b_deblocking_filter         = avctx->flags & CODEC_FLAG_LOOP_FILTER;

    x4->params.rc.f_ip_factor             = 1 / fabs(avctx->i_quant_factor);
    x4->params.rc.f_pb_factor             = avctx->b_quant_factor;
    x4->params.analyse.i_chroma_qp_offset = avctx->chromaoffset;
    if (x4->preset || x4->tune)
        if (x264_param_default_preset(&x4->params, x4->preset, x4->tune) < 0) {
            int i;
            av_log(avctx, AV_LOG_ERROR, "Error setting preset/tune %s/%s.\n", x4->preset, x4->tune);
            av_log(avctx, AV_LOG_INFO, "Possible presets:");
            for (i = 0; x264_preset_names[i]; i++)
                av_log(avctx, AV_LOG_INFO, " %s", x264_preset_names[i]);
            av_log(avctx, AV_LOG_INFO, "\n");
            av_log(avctx, AV_LOG_INFO, "Possible tunes:");
            for (i = 0; x264_tune_names[i]; i++)
                av_log(avctx, AV_LOG_INFO, " %s", x264_tune_names[i]);
            av_log(avctx, AV_LOG_INFO, "\n");
            return AVERROR(EINVAL);
        }

    if (avctx->level > 0)
        x4->params.i_level_idc = avctx->level;

    x4->params.pf_log               = X264_log;
    x4->params.p_log_private        = avctx;
    x4->params.i_log_level          = X264_LOG_DEBUG;
    x4->params.i_csp                = convert_pix_fmt(avctx->pix_fmt);

    OPT_STR("weightp", x4->wpredp);

    if (avctx->bit_rate) {
        x4->params.rc.i_bitrate   = avctx->bit_rate / 1000;
        x4->params.rc.i_rc_method = X264_RC_ABR;
    }
    x4->params.rc.i_vbv_buffer_size = avctx->rc_buffer_size / 1000;
    x4->params.rc.i_vbv_max_bitrate = avctx->rc_max_rate    / 1000;
    x4->params.rc.b_stat_write      = avctx->flags & CODEC_FLAG_PASS1;
    if (avctx->flags & CODEC_FLAG_PASS2) {
        x4->params.rc.b_stat_read = 1;
    } else {
        if (x4->crf >= 0) {
            x4->params.rc.i_rc_method   = X264_RC_CRF;
            x4->params.rc.f_rf_constant = x4->crf;
        } else if (x4->cqp >= 0) {
            x4->params.rc.i_rc_method   = X264_RC_CQP;
            x4->params.rc.i_qp_constant = x4->cqp;
        }

        if (x4->crf_max >= 0)
            x4->params.rc.f_rf_constant_max = x4->crf_max;
    }

    if (avctx->rc_buffer_size && avctx->rc_initial_buffer_occupancy &&
        (avctx->rc_initial_buffer_occupancy <= avctx->rc_buffer_size)) {
        x4->params.rc.f_vbv_buffer_init =
            (float)avctx->rc_initial_buffer_occupancy / avctx->rc_buffer_size;
    }

    OPT_STR("level", x4->level);

    if(x4->x264opts){
        const char *p= x4->x264opts;
        while(p){
            char param[256]={0}, val[256]={0};
            if(sscanf(p, "%255[^:=]=%255[^:]", param, val) == 1){
                OPT_STR(param, "1");
            }else
                OPT_STR(param, val);
            p= strchr(p, ':');
            p+=!!p;
        }
    }

    if (avctx->me_method == ME_EPZS)
        x4->params.analyse.i_me_method = X264_ME_DIA;
    else if (avctx->me_method == ME_HEX)
        x4->params.analyse.i_me_method = X264_ME_HEX;
    else if (avctx->me_method == ME_UMH)
        x4->params.analyse.i_me_method = X264_ME_UMH;
    else if (avctx->me_method == ME_FULL)
        x4->params.analyse.i_me_method = X264_ME_ESA;
    else if (avctx->me_method == ME_TESA)
        x4->params.analyse.i_me_method = X264_ME_TESA;

    if (avctx->gop_size >= 0)
        x4->params.i_keyint_max         = avctx->gop_size;
    if (avctx->max_b_frames >= 0)
        x4->params.i_bframe             = avctx->max_b_frames;
    if (avctx->scenechange_threshold >= 0)
        x4->params.i_scenecut_threshold = avctx->scenechange_threshold;
    if (avctx->qmin >= 0)
        x4->params.rc.i_qp_min          = avctx->qmin;
    if (avctx->qmax >= 0)
        x4->params.rc.i_qp_max          = avctx->qmax;
    if (avctx->max_qdiff >= 0)
        x4->params.rc.i_qp_step         = avctx->max_qdiff;
    if (avctx->qblur >= 0)
        x4->params.rc.f_qblur           = avctx->qblur;     /* temporally blur quants */
    if (avctx->qcompress >= 0)
        x4->params.rc.f_qcompress       = avctx->qcompress; /* 0.0 => cbr, 1.0 => constant qp */
    if (avctx->refs >= 0)
        x4->params.i_frame_reference    = avctx->refs;
    if (avctx->trellis >= 0)
        x4->params.analyse.i_trellis    = avctx->trellis;
    if (avctx->me_range >= 0)
        x4->params.analyse.i_me_range   = avctx->me_range;
    if (avctx->noise_reduction >= 0)
        x4->params.analyse.i_noise_reduction = avctx->noise_reduction;
    if (avctx->me_subpel_quality >= 0)
        x4->params.analyse.i_subpel_refine   = avctx->me_subpel_quality;
    if (avctx->b_frame_strategy >= 0)
        x4->params.i_bframe_adaptive = avctx->b_frame_strategy;
    if (avctx->keyint_min >= 0)
        x4->params.i_keyint_min = avctx->keyint_min;
    if (avctx->coder_type >= 0)
        x4->params.b_cabac = avctx->coder_type == FF_CODER_TYPE_AC;
    if (avctx->me_cmp >= 0)
        x4->params.analyse.b_chroma_me = avctx->me_cmp & FF_CMP_CHROMA;

    if (x4->aq_mode >= 0)
        x4->params.rc.i_aq_mode = x4->aq_mode;
    if (x4->aq_strength >= 0)
        x4->params.rc.f_aq_strength = x4->aq_strength;
    PARSE_X264_OPT("psy-rd", psy_rd);
    PARSE_X264_OPT("deblock", deblock);
    PARSE_X264_OPT("partitions", partitions);
    PARSE_X264_OPT("stats", stats);
    if (x4->psy >= 0)
        x4->params.analyse.b_psy  = x4->psy;
    if (x4->rc_lookahead >= 0)
        x4->params.rc.i_lookahead = x4->rc_lookahead;
    if (x4->weightp >= 0)
        x4->params.analyse.i_weighted_pred = x4->weightp;
    if (x4->weightb >= 0)
        x4->params.analyse.b_weighted_bipred = x4->weightb;
    if (x4->cplxblur >= 0)
        x4->params.rc.f_complexity_blur = x4->cplxblur;

    if (x4->ssim >= 0)
        x4->params.analyse.b_ssim = x4->ssim;
    if (x4->intra_refresh >= 0)
        x4->params.b_intra_refresh = x4->intra_refresh;
    if (x4->b_bias != INT_MIN)
        x4->params.i_bframe_bias              = x4->b_bias;
    if (x4->b_pyramid >= 0)
        x4->params.i_bframe_pyramid = x4->b_pyramid;
    if (x4->mixed_refs >= 0)
        x4->params.analyse.b_mixed_references = x4->mixed_refs;
    if (x4->dct8x8 >= 0)
        x4->params.analyse.b_transform_8x8    = x4->dct8x8;
    if (x4->fast_pskip >= 0)
        x4->params.analyse.b_fast_pskip       = x4->fast_pskip;
    if (x4->aud >= 0)
        x4->params.b_aud                      = x4->aud;
    if (x4->mbtree >= 0)
        x4->params.rc.b_mb_tree               = x4->mbtree;
    if (x4->direct_pred >= 0)
        x4->params.analyse.i_direct_mv_pred   = x4->direct_pred;

    if (x4->slice_max_size >= 0)
        x4->params.i_slice_max_size =  x4->slice_max_size;
    else {
        /*
         * Allow x264 to be instructed through AVCodecContext about the maximum
         * size of the RTP payload. For example, this enables the production of
         * payload suitable for the H.264 RTP packetization-mode 0 i.e. single
         * NAL unit per RTP packet.
         */
        if (avctx->rtp_payload_size)
            x4->params.i_slice_max_size = avctx->rtp_payload_size;
    }

    if (x4->fastfirstpass)
        x264_param_apply_fastfirstpass(&x4->params);

<<<<<<< HEAD
    /* Allow specifying the x264 profile through AVCodecContext. */
    if (!x4->profile)
        switch (avctx->profile) {
        case FF_PROFILE_H264_BASELINE:
            x4->profile = av_strdup("baseline");
            break;
        case FF_PROFILE_H264_HIGH:
            x4->profile = av_strdup("high");
            break;
        case FF_PROFILE_H264_HIGH_10:
            x4->profile = av_strdup("high10");
            break;
        case FF_PROFILE_H264_HIGH_422:
            x4->profile = av_strdup("high422");
            break;
        case FF_PROFILE_H264_HIGH_444:
            x4->profile = av_strdup("high444");
            break;
        case FF_PROFILE_H264_MAIN:
            x4->profile = av_strdup("main");
            break;
        default:
            break;
        }
=======
    if (x4->nal_hrd >= 0)
        x4->params.i_nal_hrd = x4->nal_hrd;

>>>>>>> 50d1f443
    if (x4->profile)
        if (x264_param_apply_profile(&x4->params, x4->profile) < 0) {
            int i;
            av_log(avctx, AV_LOG_ERROR, "Error setting profile %s.\n", x4->profile);
            av_log(avctx, AV_LOG_INFO, "Possible profiles:");
            for (i = 0; x264_profile_names[i]; i++)
                av_log(avctx, AV_LOG_INFO, " %s", x264_profile_names[i]);
            av_log(avctx, AV_LOG_INFO, "\n");
            return AVERROR(EINVAL);
        }

    x4->params.i_width          = avctx->width;
    x4->params.i_height         = avctx->height;
    av_reduce(&sw, &sh, avctx->sample_aspect_ratio.num, avctx->sample_aspect_ratio.den, 4096);
    x4->params.vui.i_sar_width  = sw;
    x4->params.vui.i_sar_height = sh;
    x4->params.i_fps_num = x4->params.i_timebase_den = avctx->time_base.den;
    x4->params.i_fps_den = x4->params.i_timebase_num = avctx->time_base.num;

    x4->params.analyse.b_psnr = avctx->flags & CODEC_FLAG_PSNR;

    x4->params.i_threads      = avctx->thread_count;
    if (avctx->thread_type)
        x4->params.b_sliced_threads = avctx->thread_type == FF_THREAD_SLICE;

    x4->params.b_interlaced   = avctx->flags & CODEC_FLAG_INTERLACED_DCT;

//    x4->params.b_open_gop     = !(avctx->flags & CODEC_FLAG_CLOSED_GOP);

    x4->params.i_slice_count  = avctx->slices;

    x4->params.vui.b_fullrange = avctx->pix_fmt == PIX_FMT_YUVJ420P;

    if (avctx->flags & CODEC_FLAG_GLOBAL_HEADER)
        x4->params.b_repeat_headers = 0;

    // update AVCodecContext with x264 parameters
    avctx->has_b_frames = x4->params.i_bframe ?
        x4->params.i_bframe_pyramid ? 2 : 1 : 0;
    if (avctx->max_b_frames < 0)
        avctx->max_b_frames = 0;

    avctx->bit_rate = x4->params.rc.i_bitrate*1000;

    x4->enc = x264_encoder_open(&x4->params);
    if (!x4->enc)
        return -1;

    avctx->coded_frame = &x4->out_pic;

    if (avctx->flags & CODEC_FLAG_GLOBAL_HEADER) {
        x264_nal_t *nal;
        uint8_t *p;
        int nnal, s, i;

        s = x264_encoder_headers(x4->enc, &nal, &nnal);
        avctx->extradata = p = av_malloc(s);

        for (i = 0; i < nnal; i++) {
            /* Don't put the SEI in extradata. */
            if (nal[i].i_type == NAL_SEI) {
                av_log(avctx, AV_LOG_INFO, "%s\n", nal[i].p_payload+25);
                x4->sei_size = nal[i].i_payload;
                x4->sei      = av_malloc(x4->sei_size);
                memcpy(x4->sei, nal[i].p_payload, nal[i].i_payload);
                continue;
            }
            memcpy(p, nal[i].p_payload, nal[i].i_payload);
            p += nal[i].i_payload;
        }
        avctx->extradata_size = p - avctx->extradata;
    }

    return 0;
}

static const enum PixelFormat pix_fmts_8bit[] = {
    PIX_FMT_YUV420P,
    PIX_FMT_YUVJ420P,
    PIX_FMT_YUV422P,
    PIX_FMT_YUV444P,
    PIX_FMT_NONE
};
static const enum PixelFormat pix_fmts_9bit[] = {
    PIX_FMT_YUV420P9,
    PIX_FMT_YUV444P9,
    PIX_FMT_NONE
};
static const enum PixelFormat pix_fmts_10bit[] = {
    PIX_FMT_YUV420P10,
    PIX_FMT_YUV422P10,
    PIX_FMT_YUV444P10,
    PIX_FMT_NONE
};
static const enum PixelFormat pix_fmts_8bit_rgb[] = {
#ifdef X264_CSP_BGR
    PIX_FMT_BGR24,
    PIX_FMT_RGB24,
#endif
    PIX_FMT_NONE
};

static av_cold void X264_init_static(AVCodec *codec)
{
    if (x264_bit_depth == 8)
        codec->pix_fmts = pix_fmts_8bit;
    else if (x264_bit_depth == 9)
        codec->pix_fmts = pix_fmts_9bit;
    else if (x264_bit_depth == 10)
        codec->pix_fmts = pix_fmts_10bit;
}

#define OFFSET(x) offsetof(X264Context, x)
#define VE AV_OPT_FLAG_VIDEO_PARAM | AV_OPT_FLAG_ENCODING_PARAM
static const AVOption options[] = {
    { "preset",        "Set the encoding preset (cf. x264 --fullhelp)",   OFFSET(preset),        AV_OPT_TYPE_STRING, { .str = "medium" }, 0, 0, VE},
    { "tune",          "Tune the encoding params (cf. x264 --fullhelp)",  OFFSET(tune),          AV_OPT_TYPE_STRING, { 0 }, 0, 0, VE},
    { "profile",       "Set profile restrictions (cf. x264 --fullhelp) ", OFFSET(profile),       AV_OPT_TYPE_STRING, { 0 }, 0, 0, VE},
    { "fastfirstpass", "Use fast settings when encoding first pass",      OFFSET(fastfirstpass), AV_OPT_TYPE_INT,    { .i64 = 1 }, 0, 1, VE},
    {"level", "Specify level (as defined by Annex A)", OFFSET(level), AV_OPT_TYPE_STRING, {.str=NULL}, 0, 0, VE},
    {"passlogfile", "Filename for 2 pass stats", OFFSET(stats), AV_OPT_TYPE_STRING, {.str=NULL}, 0, 0, VE},
    {"wpredp", "Weighted prediction for P-frames", OFFSET(wpredp), AV_OPT_TYPE_STRING, {.str=NULL}, 0, 0, VE},
    {"x264opts", "x264 options", OFFSET(x264opts), AV_OPT_TYPE_STRING, {.str=NULL}, 0, 0, VE},
    { "crf",           "Select the quality for constant quality mode",    OFFSET(crf),           AV_OPT_TYPE_FLOAT,  {.dbl = -1 }, -1, FLT_MAX, VE },
    { "crf_max",       "In CRF mode, prevents VBV from lowering quality beyond this point.",OFFSET(crf_max), AV_OPT_TYPE_FLOAT, {.dbl = -1 }, -1, FLT_MAX, VE },
    { "qp",            "Constant quantization parameter rate control method",OFFSET(cqp),        AV_OPT_TYPE_INT,    { .i64 = -1 }, -1, INT_MAX, VE },
    { "aq-mode",       "AQ method",                                       OFFSET(aq_mode),       AV_OPT_TYPE_INT,    { .i64 = -1 }, -1, INT_MAX, VE, "aq_mode"},
    { "none",          NULL,                              0, AV_OPT_TYPE_CONST, {.i64 = X264_AQ_NONE},         INT_MIN, INT_MAX, VE, "aq_mode" },
    { "variance",      "Variance AQ (complexity mask)",   0, AV_OPT_TYPE_CONST, {.i64 = X264_AQ_VARIANCE},     INT_MIN, INT_MAX, VE, "aq_mode" },
    { "autovariance",  "Auto-variance AQ (experimental)", 0, AV_OPT_TYPE_CONST, {.i64 = X264_AQ_AUTOVARIANCE}, INT_MIN, INT_MAX, VE, "aq_mode" },
    { "aq-strength",   "AQ strength. Reduces blocking and blurring in flat and textured areas.", OFFSET(aq_strength), AV_OPT_TYPE_FLOAT, {.dbl = -1}, -1, FLT_MAX, VE},
    { "psy",           "Use psychovisual optimizations.",                 OFFSET(psy),           AV_OPT_TYPE_INT,    { .i64 = -1 }, -1, 1, VE },
    { "psy-rd",        "Strength of psychovisual optimization, in <psy-rd>:<psy-trellis> format.", OFFSET(psy_rd), AV_OPT_TYPE_STRING,  {0 }, 0, 0, VE},
    { "rc-lookahead",  "Number of frames to look ahead for frametype and ratecontrol", OFFSET(rc_lookahead), AV_OPT_TYPE_INT, { .i64 = -1 }, -1, INT_MAX, VE },
    { "weightb",       "Weighted prediction for B-frames.",               OFFSET(weightb),       AV_OPT_TYPE_INT,    { .i64 = -1 }, -1, 1, VE },
    { "weightp",       "Weighted prediction analysis method.",            OFFSET(weightp),       AV_OPT_TYPE_INT,    { .i64 = -1 }, -1, INT_MAX, VE, "weightp" },
    { "none",          NULL, 0, AV_OPT_TYPE_CONST, {.i64 = X264_WEIGHTP_NONE},   INT_MIN, INT_MAX, VE, "weightp" },
    { "simple",        NULL, 0, AV_OPT_TYPE_CONST, {.i64 = X264_WEIGHTP_SIMPLE}, INT_MIN, INT_MAX, VE, "weightp" },
    { "smart",         NULL, 0, AV_OPT_TYPE_CONST, {.i64 = X264_WEIGHTP_SMART},  INT_MIN, INT_MAX, VE, "weightp" },
    { "ssim",          "Calculate and print SSIM stats.",                 OFFSET(ssim),          AV_OPT_TYPE_INT,    { .i64 = -1 }, -1, 1, VE },
    { "intra-refresh", "Use Periodic Intra Refresh instead of IDR frames.",OFFSET(intra_refresh),AV_OPT_TYPE_INT,    { .i64 = -1 }, -1, 1, VE },
    { "b-bias",        "Influences how often B-frames are used",          OFFSET(b_bias),        AV_OPT_TYPE_INT,    { .i64 = INT_MIN}, INT_MIN, INT_MAX, VE },
    { "b-pyramid",     "Keep some B-frames as references.",               OFFSET(b_pyramid),     AV_OPT_TYPE_INT,    { .i64 = -1 }, -1, INT_MAX, VE, "b_pyramid" },
    { "none",          NULL,                                  0, AV_OPT_TYPE_CONST, {.i64 = X264_B_PYRAMID_NONE},   INT_MIN, INT_MAX, VE, "b_pyramid" },
    { "strict",        "Strictly hierarchical pyramid",       0, AV_OPT_TYPE_CONST, {.i64 = X264_B_PYRAMID_STRICT}, INT_MIN, INT_MAX, VE, "b_pyramid" },
    { "normal",        "Non-strict (not Blu-ray compatible)", 0, AV_OPT_TYPE_CONST, {.i64 = X264_B_PYRAMID_NORMAL}, INT_MIN, INT_MAX, VE, "b_pyramid" },
    { "mixed-refs",    "One reference per partition, as opposed to one reference per macroblock", OFFSET(mixed_refs), AV_OPT_TYPE_INT, { .i64 = -1}, -1, 1, VE },
    { "8x8dct",        "High profile 8x8 transform.",                     OFFSET(dct8x8),        AV_OPT_TYPE_INT,    { .i64 = -1 }, -1, 1, VE},
    { "fast-pskip",    NULL,                                              OFFSET(fast_pskip),    AV_OPT_TYPE_INT,    { .i64 = -1 }, -1, 1, VE},
    { "aud",           "Use access unit delimiters.",                     OFFSET(aud),           AV_OPT_TYPE_INT,    { .i64 = -1 }, -1, 1, VE},
    { "mbtree",        "Use macroblock tree ratecontrol.",                OFFSET(mbtree),        AV_OPT_TYPE_INT,    { .i64 = -1 }, -1, 1, VE},
    { "deblock",       "Loop filter parameters, in <alpha:beta> form.",   OFFSET(deblock),       AV_OPT_TYPE_STRING, { 0 },  0, 0, VE},
    { "cplxblur",      "Reduce fluctuations in QP (before curve compression)", OFFSET(cplxblur), AV_OPT_TYPE_FLOAT,  {.dbl = -1 }, -1, FLT_MAX, VE},
    { "partitions",    "A comma-separated list of partitions to consider. "
                       "Possible values: p8x8, p4x4, b8x8, i8x8, i4x4, none, all", OFFSET(partitions), AV_OPT_TYPE_STRING, { 0 }, 0, 0, VE},
    { "direct-pred",   "Direct MV prediction mode",                       OFFSET(direct_pred),   AV_OPT_TYPE_INT,    { .i64 = -1 }, -1, INT_MAX, VE, "direct-pred" },
    { "none",          NULL,      0,    AV_OPT_TYPE_CONST, { .i64 = X264_DIRECT_PRED_NONE },     0, 0, VE, "direct-pred" },
    { "spatial",       NULL,      0,    AV_OPT_TYPE_CONST, { .i64 = X264_DIRECT_PRED_SPATIAL },  0, 0, VE, "direct-pred" },
    { "temporal",      NULL,      0,    AV_OPT_TYPE_CONST, { .i64 = X264_DIRECT_PRED_TEMPORAL }, 0, 0, VE, "direct-pred" },
    { "auto",          NULL,      0,    AV_OPT_TYPE_CONST, { .i64 = X264_DIRECT_PRED_AUTO },     0, 0, VE, "direct-pred" },
    { "slice-max-size","Limit the size of each slice in bytes",           OFFSET(slice_max_size),AV_OPT_TYPE_INT,    { .i64 = -1 }, -1, INT_MAX, VE },
    { "stats",         "Filename for 2 pass stats",                       OFFSET(stats),         AV_OPT_TYPE_STRING, { 0 },  0,       0, VE },
    { "nal-hrd",       "Signal HRD information (requires vbv-bufsize; "
                       "cbr not allowed in .mp4)",                        OFFSET(nal_hrd),       AV_OPT_TYPE_INT,    { .i64 = -1 }, -1, INT_MAX, VE, "nal-hrd" },
    { "none",          NULL, 0, AV_OPT_TYPE_CONST, {.i64 = X264_NAL_HRD_NONE}, INT_MIN, INT_MAX, VE, "nal-hrd" },
    { "vbr",           NULL, 0, AV_OPT_TYPE_CONST, {.i64 = X264_NAL_HRD_VBR},  INT_MIN, INT_MAX, VE, "nal-hrd" },
    { "cbr",           NULL, 0, AV_OPT_TYPE_CONST, {.i64 = X264_NAL_HRD_CBR},  INT_MIN, INT_MAX, VE, "nal-hrd" },
    { NULL },
};

static const AVClass class = {
    .class_name = "libx264",
    .item_name  = av_default_item_name,
    .option     = options,
    .version    = LIBAVUTIL_VERSION_INT,
};

static const AVClass rgbclass = {
    .class_name = "libx264rgb",
    .item_name  = av_default_item_name,
    .option     = options,
    .version    = LIBAVUTIL_VERSION_INT,
};

static const AVCodecDefault x264_defaults[] = {
    { "b",                "0" },
    { "bf",               "-1" },
    { "flags2",           "0" },
    { "g",                "-1" },
    { "qmin",             "-1" },
    { "qmax",             "-1" },
    { "qdiff",            "-1" },
    { "qblur",            "-1" },
    { "qcomp",            "-1" },
//     { "rc_lookahead",     "-1" },
    { "refs",             "-1" },
    { "sc_threshold",     "-1" },
    { "trellis",          "-1" },
    { "nr",               "-1" },
    { "me_range",         "-1" },
    { "me_method",        "-1" },
    { "subq",             "-1" },
    { "b_strategy",       "-1" },
    { "keyint_min",       "-1" },
    { "coder",            "-1" },
    { "cmp",              "-1" },
    { "threads",          AV_STRINGIFY(X264_THREADS_AUTO) },
    { "thread_type",      "0" },
    { NULL },
};

AVCodec ff_libx264_encoder = {
    .name             = "libx264",
    .type             = AVMEDIA_TYPE_VIDEO,
    .id               = AV_CODEC_ID_H264,
    .priv_data_size   = sizeof(X264Context),
    .init             = X264_init,
    .encode2          = X264_frame,
    .close            = X264_close,
    .capabilities     = CODEC_CAP_DELAY | CODEC_CAP_AUTO_THREADS,
    .long_name        = NULL_IF_CONFIG_SMALL("libx264 H.264 / AVC / MPEG-4 AVC / MPEG-4 part 10"),
    .priv_class       = &class,
    .defaults         = x264_defaults,
    .init_static_data = X264_init_static,
};

AVCodec ff_libx264rgb_encoder = {
    .name           = "libx264rgb",
    .type           = AVMEDIA_TYPE_VIDEO,
    .id             = AV_CODEC_ID_H264,
    .priv_data_size = sizeof(X264Context),
    .init           = X264_init,
    .encode2        = X264_frame,
    .close          = X264_close,
    .capabilities   = CODEC_CAP_DELAY,
    .long_name      = NULL_IF_CONFIG_SMALL("libx264 H.264 / AVC / MPEG-4 AVC / MPEG-4 part 10 RGB"),
    .priv_class     = &rgbclass,
    .defaults       = x264_defaults,
    .pix_fmts       = pix_fmts_8bit_rgb,
};<|MERGE_RESOLUTION|>--- conflicted
+++ resolved
@@ -458,7 +458,6 @@
     if (x4->fastfirstpass)
         x264_param_apply_fastfirstpass(&x4->params);
 
-<<<<<<< HEAD
     /* Allow specifying the x264 profile through AVCodecContext. */
     if (!x4->profile)
         switch (avctx->profile) {
@@ -483,11 +482,10 @@
         default:
             break;
         }
-=======
+
     if (x4->nal_hrd >= 0)
         x4->params.i_nal_hrd = x4->nal_hrd;
 
->>>>>>> 50d1f443
     if (x4->profile)
         if (x264_param_apply_profile(&x4->params, x4->profile) < 0) {
             int i;
