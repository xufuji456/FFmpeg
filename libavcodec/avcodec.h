--- conflicted
+++ resolved
@@ -423,16 +423,13 @@
     AV_CODEC_ID_RALF,
     AV_CODEC_ID_IAC,
     AV_CODEC_ID_ILBC,
-<<<<<<< HEAD
+    AV_CODEC_ID_OPUS_DEPRECATED,
     AV_CODEC_ID_FFWAVESYNTH = MKBETAG('F','F','W','S'),
     AV_CODEC_ID_8SVX_RAW    = MKBETAG('8','S','V','X'),
     AV_CODEC_ID_SONIC       = MKBETAG('S','O','N','C'),
     AV_CODEC_ID_SONIC_LS    = MKBETAG('S','O','N','L'),
     AV_CODEC_ID_PAF_AUDIO   = MKBETAG('P','A','F','A'),
     AV_CODEC_ID_OPUS        = MKBETAG('O','P','U','S'),
-=======
-    AV_CODEC_ID_OPUS,
->>>>>>> 4e5b7f31
 
     /* subtitle codecs */
     AV_CODEC_ID_FIRST_SUBTITLE = 0x17000,          ///< A dummy ID pointing at the start of subtitle codecs.
