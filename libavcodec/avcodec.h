--- conflicted
+++ resolved
@@ -1420,16 +1420,12 @@
 
     /**
      * Bitstream width / height, may be different from width/height e.g. when
-<<<<<<< HEAD
      * the decoded frame is cropped before being output or lowres is enabled.
-=======
-     * the decoded frame is cropped before being output.
      *
      * @note Those field may not match the value of the last
      * AVFrame outputted by avcodec_decode_video2 due frame
      * reordering.
      *
->>>>>>> 9af7e804
      * - encoding: unused
      * - decoding: May be set by the user before opening the decoder if known
      *             e.g. from the container. During decoding, the decoder may
@@ -1451,16 +1447,12 @@
     /**
      * Pixel format, see AV_PIX_FMT_xxx.
      * May be set by the demuxer if known from headers.
-<<<<<<< HEAD
      * May be overridden by the decoder if it knows better.
-=======
-     * May be overriden by the decoder if it knows better.
      *
      * @note This field may not match the value of the last
      * AVFrame outputted by avcodec_decode_video2 due frame
      * reordering.
      *
->>>>>>> 9af7e804
      * - encoding: Set by user.
      * - decoding: Set by user if known, overridden by libavcodec while
      *             parsing the data.
