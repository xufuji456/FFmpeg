/*
 * Brute Force & Ignorance (BFI) video decoder
 * Copyright (c) 2008 Sisir Koppaka
 *
 * This file is part of FFmpeg.
 *
 * FFmpeg is free software; you can redistribute it and/or
 * modify it under the terms of the GNU Lesser General Public
 * License as published by the Free Software Foundation; either
 * version 2.1 of the License, or (at your option) any later version.
 *
 * FFmpeg is distributed in the hope that it will be useful,
 * but WITHOUT ANY WARRANTY; without even the implied warranty of
 * MERCHANTABILITY or FITNESS FOR A PARTICULAR PURPOSE.  See the GNU
 * Lesser General Public License for more details.
 *
 * You should have received a copy of the GNU Lesser General Public
 * License along with FFmpeg; if not, write to the Free Software
 * Foundation, Inc., 51 Franklin Street, Fifth Floor, Boston, MA 02110-1301 USA
 */

/**
 * @file
 * @brief Brute Force & Ignorance (.bfi) video decoder
 * @author Sisir Koppaka ( sisir.koppaka at gmail dot com )
 * @see http://wiki.multimedia.cx/index.php?title=BFI
 */

#include "libavutil/common.h"
#include "avcodec.h"
#include "bytestream.h"

typedef struct BFIContext {
    AVCodecContext *avctx;
    AVFrame frame;
    uint8_t *dst;
    uint32_t pal[256];
} BFIContext;

static av_cold int bfi_decode_init(AVCodecContext *avctx)
{
    BFIContext *bfi = avctx->priv_data;
<<<<<<< HEAD
    avctx->pix_fmt = PIX_FMT_PAL8;
    avcodec_get_frame_defaults(&bfi->frame);
    bfi->dst = av_mallocz(avctx->width * avctx->height);
=======
    avctx->pix_fmt  = PIX_FMT_PAL8;
    bfi->dst        = av_mallocz(avctx->width * avctx->height);
>>>>>>> 18e8fef7
    return 0;
}

static int bfi_decode_frame(AVCodecContext *avctx, void *data,
                            int *data_size, AVPacket *avpkt)
{
    GetByteContext g;
    int buf_size    = avpkt->size;
    BFIContext *bfi = avctx->priv_data;
    uint8_t *dst    = bfi->dst;
    uint8_t *src, *dst_offset, colour1, colour2;
    uint8_t *frame_end = bfi->dst + avctx->width * avctx->height;
    uint32_t *pal;
    int i, j, height = avctx->height;

    if (bfi->frame.data[0])
        avctx->release_buffer(avctx, &bfi->frame);

    bfi->frame.reference = 3;

    if (avctx->get_buffer(avctx, &bfi->frame) < 0) {
        av_log(avctx, AV_LOG_ERROR, "get_buffer() failed\n");
        return -1;
    }

    bytestream2_init(&g, avpkt->data, buf_size);

    /* Set frame parameters and palette, if necessary */
    if (!avctx->frame_number) {
        bfi->frame.pict_type = AV_PICTURE_TYPE_I;
        bfi->frame.key_frame = 1;
        /* Setting the palette */
        if (avctx->extradata_size > 768) {
            av_log(NULL, AV_LOG_ERROR, "Palette is too large.\n");
            return -1;
        }
        pal = (uint32_t *)bfi->frame.data[1];
        for (i = 0; i < avctx->extradata_size / 3; i++) {
            int shift = 16;
            *pal = 0xFF << 24;
            for (j = 0; j < 3; j++, shift -= 8)
                *pal += ((avctx->extradata[i * 3 + j] << 2) |
                         (avctx->extradata[i * 3 + j] >> 4)) << shift;
            pal++;
        }
        memcpy(bfi->pal, bfi->frame.data[1], sizeof(bfi->pal));
        bfi->frame.palette_has_changed = 1;
    } else {
        bfi->frame.pict_type = AV_PICTURE_TYPE_P;
        bfi->frame.key_frame = 0;
        bfi->frame.palette_has_changed = 0;
        memcpy(bfi->frame.data[1], bfi->pal, sizeof(bfi->pal));
    }

    bytestream2_skip(&g, 4); // Unpacked size, not required.

    while (dst != frame_end) {
        static const uint8_t lentab[4] = { 0, 2, 0, 1 };
        unsigned int byte   = bytestream2_get_byte(&g), av_uninit(offset);
        unsigned int code   = byte >> 6;
        unsigned int length = byte & ~0xC0;

        if (!bytestream2_get_bytes_left(&g)) {
            av_log(avctx, AV_LOG_ERROR,
                   "Input resolution larger than actual frame.\n");
            return -1;
        }

        /* Get length and offset (if required) */
        if (length == 0) {
            if (code == 1) {
                length = bytestream2_get_byte(&g);
                offset = bytestream2_get_le16(&g);
            } else {
                length = bytestream2_get_le16(&g);
                if (code == 2 && length == 0)
                    break;
            }
        } else {
            if (code == 1)
                offset = bytestream2_get_byte(&g);
        }

        /* Do boundary check */
        if (dst + (length << lentab[code]) > frame_end)
            break;

        switch (code) {
        case 0:                // normal chain
            if (length >= bytestream2_get_bytes_left(&g)) {
                av_log(avctx, AV_LOG_ERROR, "Frame larger than buffer.\n");
                return -1;
            }
            bytestream2_get_buffer(&g, dst, length);
            dst += length;
            break;
        case 1:                // back chain
            dst_offset = dst - offset;
            length    *= 4;     // Convert dwords to bytes.
            if (dst_offset < bfi->dst)
                break;
            while (length--)
                *dst++ = *dst_offset++;
            break;
        case 2:                // skip chain
            dst += length;
            break;
        case 3:                // fill chain
            colour1 = bytestream2_get_byte(&g);
            colour2 = bytestream2_get_byte(&g);
            while (length--) {
                *dst++ = colour1;
                *dst++ = colour2;
            }
            break;
        }
    }

    src = bfi->dst;
    dst = bfi->frame.data[0];
    while (height--) {
        memcpy(dst, src, avctx->width);
        src += avctx->width;
        dst += bfi->frame.linesize[0];
    }
    *data_size       = sizeof(AVFrame);
    *(AVFrame *)data = bfi->frame;
    return buf_size;
}

static av_cold int bfi_decode_close(AVCodecContext *avctx)
{
    BFIContext *bfi = avctx->priv_data;
    if (bfi->frame.data[0])
        avctx->release_buffer(avctx, &bfi->frame);
    av_free(bfi->dst);
    return 0;
}

AVCodec ff_bfi_decoder = {
    .name           = "bfi",
    .type           = AVMEDIA_TYPE_VIDEO,
    .id             = CODEC_ID_BFI,
    .priv_data_size = sizeof(BFIContext),
    .init           = bfi_decode_init,
    .close          = bfi_decode_close,
    .decode         = bfi_decode_frame,
    .capabilities   = CODEC_CAP_DR1,
    .long_name      = NULL_IF_CONFIG_SMALL("Brute Force & Ignorance"),
};<|MERGE_RESOLUTION|>--- conflicted
+++ resolved
@@ -40,14 +40,9 @@
 static av_cold int bfi_decode_init(AVCodecContext *avctx)
 {
     BFIContext *bfi = avctx->priv_data;
-<<<<<<< HEAD
-    avctx->pix_fmt = PIX_FMT_PAL8;
+    avctx->pix_fmt  = PIX_FMT_PAL8;
     avcodec_get_frame_defaults(&bfi->frame);
-    bfi->dst = av_mallocz(avctx->width * avctx->height);
-=======
-    avctx->pix_fmt  = PIX_FMT_PAL8;
     bfi->dst        = av_mallocz(avctx->width * avctx->height);
->>>>>>> 18e8fef7
     return 0;
 }
 
