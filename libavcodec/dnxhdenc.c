/*
 * VC3/DNxHD encoder
 * Copyright (c) 2007 Baptiste Coudurier <baptiste dot coudurier at smartjog dot com>
 * Copyright (c) 2011 MirriAd Ltd
 *
 * VC-3 encoder funded by the British Broadcasting Corporation
 * 10 bit support added by MirriAd Ltd, Joseph Artsimovich <joseph@mirriad.com>
 *
 * This file is part of FFmpeg.
 *
 * FFmpeg is free software; you can redistribute it and/or
 * modify it under the terms of the GNU Lesser General Public
 * License as published by the Free Software Foundation; either
 * version 2.1 of the License, or (at your option) any later version.
 *
 * FFmpeg is distributed in the hope that it will be useful,
 * but WITHOUT ANY WARRANTY; without even the implied warranty of
 * MERCHANTABILITY or FITNESS FOR A PARTICULAR PURPOSE.  See the GNU
 * Lesser General Public License for more details.
 *
 * You should have received a copy of the GNU Lesser General Public
 * License along with FFmpeg; if not, write to the Free Software
 * Foundation, Inc., 51 Franklin Street, Fifth Floor, Boston, MA 02110-1301 USA
 */

#include "libavutil/attributes.h"
#include "libavutil/internal.h"
#include "libavutil/opt.h"
#include "libavutil/timer.h"

#include "avcodec.h"
#include "blockdsp.h"
#include "dsputil.h"
#include "internal.h"
#include "mpegvideo.h"
#include "dnxhdenc.h"


// The largest value that will not lead to overflow for 10bit samples.
#define DNX10BIT_QMAT_SHIFT 18
#define RC_VARIANCE 1 // use variance or ssd for fast rc
#define LAMBDA_FRAC_BITS 10

#define VE AV_OPT_FLAG_VIDEO_PARAM | AV_OPT_FLAG_ENCODING_PARAM
static const AVOption options[] = {
    { "nitris_compat", "encode with Avid Nitris compatibility",
        offsetof(DNXHDEncContext, nitris_compat), AV_OPT_TYPE_INT, { .i64 = 0 }, 0, 1, VE },
    { NULL }
};

static const AVClass dnxhd_class = {
    .class_name = "dnxhd",
    .item_name  = av_default_item_name,
    .option     = options,
    .version    = LIBAVUTIL_VERSION_INT,
};

static void dnxhd_8bit_get_pixels_8x4_sym(int16_t *av_restrict block,
                                          const uint8_t *pixels,
                                          ptrdiff_t line_size)
{
    int i;
    for (i = 0; i < 4; i++) {
        block[0] = pixels[0];
        block[1] = pixels[1];
        block[2] = pixels[2];
        block[3] = pixels[3];
        block[4] = pixels[4];
        block[5] = pixels[5];
        block[6] = pixels[6];
        block[7] = pixels[7];
        pixels  += line_size;
        block   += 8;
    }
    memcpy(block,      block -  8, sizeof(*block) * 8);
    memcpy(block +  8, block - 16, sizeof(*block) * 8);
    memcpy(block + 16, block - 24, sizeof(*block) * 8);
    memcpy(block + 24, block - 32, sizeof(*block) * 8);
}

static av_always_inline
void dnxhd_10bit_get_pixels_8x4_sym(int16_t *av_restrict block,
                                    const uint8_t *pixels,
                                    ptrdiff_t line_size)
{
    int i;
    const uint16_t* pixels16 = (const uint16_t*)pixels;
    line_size >>= 1;

    for (i = 0; i < 4; i++) {
        block[0] = pixels16[0]; block[1] = pixels16[1];
        block[2] = pixels16[2]; block[3] = pixels16[3];
        block[4] = pixels16[4]; block[5] = pixels16[5];
        block[6] = pixels16[6]; block[7] = pixels16[7];
        pixels16 += line_size;
        block += 8;
    }
    memcpy(block,      block -  8, sizeof(*block) * 8);
    memcpy(block +  8, block - 16, sizeof(*block) * 8);
    memcpy(block + 16, block - 24, sizeof(*block) * 8);
    memcpy(block + 24, block - 32, sizeof(*block) * 8);
}

static int dnxhd_10bit_dct_quantize(MpegEncContext *ctx, int16_t *block,
                                    int n, int qscale, int *overflow)
{
    const uint8_t *scantable= ctx->intra_scantable.scantable;
    const int *qmat = n<4 ? ctx->q_intra_matrix[qscale] : ctx->q_chroma_intra_matrix[qscale];
    int last_non_zero = 0;
    int i;

    ctx->dsp.fdct(block);

    // Divide by 4 with rounding, to compensate scaling of DCT coefficients
    block[0] = (block[0] + 2) >> 2;

    for (i = 1; i < 64; ++i) {
        int j = scantable[i];
        int sign = block[j] >> 31;
        int level = (block[j] ^ sign) - sign;
        level = level * qmat[j] >> DNX10BIT_QMAT_SHIFT;
        block[j] = (level ^ sign) - sign;
        if (level)
            last_non_zero = i;
    }

    return last_non_zero;
}

static av_cold int dnxhd_init_vlc(DNXHDEncContext *ctx)
{
    int i, j, level, run;
    int max_level = 1 << (ctx->cid_table->bit_depth + 2);

    FF_ALLOCZ_OR_GOTO(ctx->m.avctx, ctx->vlc_codes,
                      max_level * 4 * sizeof(*ctx->vlc_codes), fail);
    FF_ALLOCZ_OR_GOTO(ctx->m.avctx, ctx->vlc_bits,
                      max_level * 4 * sizeof(*ctx->vlc_bits), fail);
    FF_ALLOCZ_OR_GOTO(ctx->m.avctx, ctx->run_codes,
                      63 * 2, fail);
    FF_ALLOCZ_OR_GOTO(ctx->m.avctx, ctx->run_bits,
                      63, fail);

    ctx->vlc_codes += max_level * 2;
    ctx->vlc_bits  += max_level * 2;
    for (level = -max_level; level < max_level; level++) {
        for (run = 0; run < 2; run++) {
            int index = (level << 1) | run;
            int sign, offset = 0, alevel = level;

            MASK_ABS(sign, alevel);
            if (alevel > 64) {
                offset  = (alevel - 1) >> 6;
                alevel -= offset << 6;
            }
            for (j = 0; j < 257; j++) {
                if (ctx->cid_table->ac_level[j] >> 1 == alevel &&
                    (!offset || (ctx->cid_table->ac_flags[j] & 1) && offset) &&
                    (!run    || (ctx->cid_table->ac_flags[j] & 2) && run)) {
                    av_assert1(!ctx->vlc_codes[index]);
                    if (alevel) {
                        ctx->vlc_codes[index] =
                            (ctx->cid_table->ac_codes[j] << 1) | (sign & 1);
                        ctx->vlc_bits[index] = ctx->cid_table->ac_bits[j] + 1;
                    } else {
                        ctx->vlc_codes[index] = ctx->cid_table->ac_codes[j];
                        ctx->vlc_bits[index]  = ctx->cid_table->ac_bits[j];
                    }
                    break;
                }
            }
            av_assert0(!alevel || j < 257);
            if (offset) {
                ctx->vlc_codes[index] =
                    (ctx->vlc_codes[index] << ctx->cid_table->index_bits) | offset;
                ctx->vlc_bits[index] += ctx->cid_table->index_bits;
            }
        }
    }
    for (i = 0; i < 62; i++) {
        int run = ctx->cid_table->run[i];
        av_assert0(run < 63);
        ctx->run_codes[run] = ctx->cid_table->run_codes[i];
        ctx->run_bits[run]  = ctx->cid_table->run_bits[i];
    }
    return 0;
fail:
    return AVERROR(ENOMEM);
}

static av_cold int dnxhd_init_qmat(DNXHDEncContext *ctx, int lbias, int cbias)
{
    // init first elem to 1 to avoid div by 0 in convert_matrix
    uint16_t weight_matrix[64] = { 1, }; // convert_matrix needs uint16_t*
    int qscale, i;
    const uint8_t *luma_weight_table   = ctx->cid_table->luma_weight;
    const uint8_t *chroma_weight_table = ctx->cid_table->chroma_weight;

    FF_ALLOCZ_OR_GOTO(ctx->m.avctx, ctx->qmatrix_l,
                      (ctx->m.avctx->qmax + 1) * 64 * sizeof(int), fail);
    FF_ALLOCZ_OR_GOTO(ctx->m.avctx, ctx->qmatrix_c,
                      (ctx->m.avctx->qmax + 1) * 64 * sizeof(int), fail);
    FF_ALLOCZ_OR_GOTO(ctx->m.avctx, ctx->qmatrix_l16,
                      (ctx->m.avctx->qmax + 1) * 64 * 2 * sizeof(uint16_t),
                      fail);
    FF_ALLOCZ_OR_GOTO(ctx->m.avctx, ctx->qmatrix_c16,
                      (ctx->m.avctx->qmax + 1) * 64 * 2 * sizeof(uint16_t),
                      fail);

    if (ctx->cid_table->bit_depth == 8) {
        for (i = 1; i < 64; i++) {
            int j = ctx->m.dsp.idct_permutation[ff_zigzag_direct[i]];
            weight_matrix[j] = ctx->cid_table->luma_weight[i];
        }
        ff_convert_matrix(&ctx->m.dsp, ctx->qmatrix_l, ctx->qmatrix_l16,
                          weight_matrix, ctx->m.intra_quant_bias, 1,
                          ctx->m.avctx->qmax, 1);
        for (i = 1; i < 64; i++) {
            int j = ctx->m.dsp.idct_permutation[ff_zigzag_direct[i]];
            weight_matrix[j] = ctx->cid_table->chroma_weight[i];
        }
        ff_convert_matrix(&ctx->m.dsp, ctx->qmatrix_c, ctx->qmatrix_c16,
                          weight_matrix, ctx->m.intra_quant_bias, 1,
                          ctx->m.avctx->qmax, 1);

        for (qscale = 1; qscale <= ctx->m.avctx->qmax; qscale++) {
            for (i = 0; i < 64; i++) {
                ctx->qmatrix_l[qscale][i]      <<= 2;
                ctx->qmatrix_c[qscale][i]      <<= 2;
                ctx->qmatrix_l16[qscale][0][i] <<= 2;
                ctx->qmatrix_l16[qscale][1][i] <<= 2;
                ctx->qmatrix_c16[qscale][0][i] <<= 2;
                ctx->qmatrix_c16[qscale][1][i] <<= 2;
            }
        }
    } else {
        // 10-bit
        for (qscale = 1; qscale <= ctx->m.avctx->qmax; qscale++) {
            for (i = 1; i < 64; i++) {
                int j = ctx->m.dsp.idct_permutation[ff_zigzag_direct[i]];

                /* The quantization formula from the VC-3 standard is:
                 * quantized = sign(block[i]) * floor(abs(block[i]/s) * p /
                 *             (qscale * weight_table[i]))
                 * Where p is 32 for 8-bit samples and 8 for 10-bit ones.
                 * The s factor compensates scaling of DCT coefficients done by
                 * the DCT routines, and therefore is not present in standard.
                 * It's 8 for 8-bit samples and 4 for 10-bit ones.
                 * We want values of ctx->qtmatrix_l and ctx->qtmatrix_r to be:
                 *     ((1 << DNX10BIT_QMAT_SHIFT) * (p / s)) /
                 *     (qscale * weight_table[i])
                 * For 10-bit samples, p / s == 2 */
                ctx->qmatrix_l[qscale][j] = (1 << (DNX10BIT_QMAT_SHIFT + 1)) /
                                            (qscale * luma_weight_table[i]);
                ctx->qmatrix_c[qscale][j] = (1 << (DNX10BIT_QMAT_SHIFT + 1)) /
                                            (qscale * chroma_weight_table[i]);
            }
        }
    }

    ctx->m.q_chroma_intra_matrix16 = ctx->qmatrix_c16;
    ctx->m.q_chroma_intra_matrix   = ctx->qmatrix_c;
    ctx->m.q_intra_matrix16        = ctx->qmatrix_l16;
    ctx->m.q_intra_matrix          = ctx->qmatrix_l;

    return 0;
fail:
    return AVERROR(ENOMEM);
}

static av_cold int dnxhd_init_rc(DNXHDEncContext *ctx)
{
    FF_ALLOCZ_OR_GOTO(ctx->m.avctx, ctx->mb_rc, 8160 * (ctx->m.avctx->qmax + 1) * sizeof(RCEntry), fail);
    if (ctx->m.avctx->mb_decision != FF_MB_DECISION_RD)
        FF_ALLOCZ_OR_GOTO(ctx->m.avctx, ctx->mb_cmp,
                          ctx->m.mb_num * sizeof(RCCMPEntry), fail);

    ctx->frame_bits = (ctx->cid_table->coding_unit_size -
                       640 - 4 - ctx->min_padding) * 8;
    ctx->qscale = 1;
    ctx->lambda = 2 << LAMBDA_FRAC_BITS; // qscale 2
    return 0;
fail:
    return AVERROR(ENOMEM);
}

static av_cold int dnxhd_encode_init(AVCodecContext *avctx)
{
    DNXHDEncContext *ctx = avctx->priv_data;
    int i, index, bit_depth, ret;

    switch (avctx->pix_fmt) {
    case AV_PIX_FMT_YUV422P:
        bit_depth = 8;
        break;
    case AV_PIX_FMT_YUV422P10:
        bit_depth = 10;
        break;
    default:
        av_log(avctx, AV_LOG_ERROR,
               "pixel format is incompatible with DNxHD\n");
        return AVERROR(EINVAL);
    }

    ctx->cid = ff_dnxhd_find_cid(avctx, bit_depth);
    if (!ctx->cid) {
        av_log(avctx, AV_LOG_ERROR,
               "video parameters incompatible with DNxHD. Valid DNxHD profiles:\n");
        ff_dnxhd_print_profiles(avctx, AV_LOG_ERROR);
        return AVERROR(EINVAL);
    }
    av_log(avctx, AV_LOG_DEBUG, "cid %d\n", ctx->cid);

    index = ff_dnxhd_get_cid_table(ctx->cid);
    av_assert0(index >= 0);
    ctx->cid_table = &ff_dnxhd_cid_table[index];

    ctx->m.avctx    = avctx;
    ctx->m.mb_intra = 1;
    ctx->m.h263_aic = 1;

    avctx->bits_per_raw_sample = ctx->cid_table->bit_depth;

<<<<<<< HEAD
=======
    ff_blockdsp_init(&ctx->bdsp, avctx);
    ff_dsputil_init(&ctx->m.dsp, avctx);
>>>>>>> e74433a8
    ff_dct_common_init(&ctx->m);
    ff_dct_encode_init(&ctx->m);

    if (!ctx->m.dct_quantize)
        ctx->m.dct_quantize = ff_dct_quantize_c;

    if (ctx->cid_table->bit_depth == 10) {
        ctx->m.dct_quantize     = dnxhd_10bit_dct_quantize;
        ctx->get_pixels_8x4_sym = dnxhd_10bit_get_pixels_8x4_sym;
        ctx->block_width_l2     = 4;
    } else {
        ctx->get_pixels_8x4_sym = dnxhd_8bit_get_pixels_8x4_sym;
        ctx->block_width_l2     = 3;
    }

    if (ARCH_X86)
        ff_dnxhdenc_init_x86(ctx);

    ctx->m.mb_height = (avctx->height + 15) / 16;
    ctx->m.mb_width  = (avctx->width  + 15) / 16;

    if (avctx->flags & CODEC_FLAG_INTERLACED_DCT) {
        ctx->interlaced   = 1;
        ctx->m.mb_height /= 2;
    }

    ctx->m.mb_num = ctx->m.mb_height * ctx->m.mb_width;

    if (avctx->intra_quant_bias != FF_DEFAULT_QUANT_BIAS)
        ctx->m.intra_quant_bias = avctx->intra_quant_bias;
    // XXX tune lbias/cbias
    if ((ret = dnxhd_init_qmat(ctx, ctx->m.intra_quant_bias, 0)) < 0)
        return ret;

    /* Avid Nitris hardware decoder requires a minimum amount of padding
     * in the coding unit payload */
    if (ctx->nitris_compat)
        ctx->min_padding = 1600;

    if ((ret = dnxhd_init_vlc(ctx)) < 0)
        return ret;
    if ((ret = dnxhd_init_rc(ctx)) < 0)
        return ret;

    FF_ALLOCZ_OR_GOTO(ctx->m.avctx, ctx->slice_size,
                      ctx->m.mb_height * sizeof(uint32_t), fail);
    FF_ALLOCZ_OR_GOTO(ctx->m.avctx, ctx->slice_offs,
                      ctx->m.mb_height * sizeof(uint32_t), fail);
    FF_ALLOCZ_OR_GOTO(ctx->m.avctx, ctx->mb_bits,
                      ctx->m.mb_num * sizeof(uint16_t), fail);
    FF_ALLOCZ_OR_GOTO(ctx->m.avctx, ctx->mb_qscale,
                      ctx->m.mb_num * sizeof(uint8_t), fail);

    avctx->coded_frame = av_frame_alloc();
    if (!avctx->coded_frame)
        return AVERROR(ENOMEM);

    avctx->coded_frame->key_frame = 1;
    avctx->coded_frame->pict_type = AV_PICTURE_TYPE_I;

    if (avctx->thread_count > MAX_THREADS) {
        av_log(avctx, AV_LOG_ERROR, "too many threads\n");
        return AVERROR(EINVAL);
    }

    if (avctx->qmax <= 1) {
        av_log(avctx, AV_LOG_ERROR, "qmax must be at least 2\n");
        return AVERROR(EINVAL);
    }

    ctx->thread[0] = ctx;
    for (i = 1; i < avctx->thread_count; i++) {
        ctx->thread[i] = av_malloc(sizeof(DNXHDEncContext));
        memcpy(ctx->thread[i], ctx, sizeof(DNXHDEncContext));
    }

    return 0;
fail:  // for FF_ALLOCZ_OR_GOTO
    return AVERROR(ENOMEM);
}

static int dnxhd_write_header(AVCodecContext *avctx, uint8_t *buf)
{
    DNXHDEncContext *ctx = avctx->priv_data;
    static const uint8_t header_prefix[5] = { 0x00, 0x00, 0x02, 0x80, 0x01 };

    memset(buf, 0, 640);

    memcpy(buf, header_prefix, 5);
    buf[5] = ctx->interlaced ? ctx->cur_field + 2 : 0x01;
    buf[6] = 0x80; // crc flag off
    buf[7] = 0xa0; // reserved
    AV_WB16(buf + 0x18, avctx->height >> ctx->interlaced); // ALPF
    AV_WB16(buf + 0x1a, avctx->width);  // SPL
    AV_WB16(buf + 0x1d, avctx->height >> ctx->interlaced); // NAL

    buf[0x21] = ctx->cid_table->bit_depth == 10 ? 0x58 : 0x38;
    buf[0x22] = 0x88 + (ctx->interlaced << 2);
    AV_WB32(buf + 0x28, ctx->cid); // CID
    buf[0x2c] = ctx->interlaced ? 0 : 0x80;

    buf[0x5f] = 0x01; // UDL

    buf[0x167] = 0x02; // reserved
    AV_WB16(buf + 0x16a, ctx->m.mb_height * 4 + 4); // MSIPS
    buf[0x16d] = ctx->m.mb_height; // Ns
    buf[0x16f] = 0x10; // reserved

    ctx->msip = buf + 0x170;
    return 0;
}

static av_always_inline void dnxhd_encode_dc(DNXHDEncContext *ctx, int diff)
{
    int nbits;
    if (diff < 0) {
        nbits = av_log2_16bit(-2 * diff);
        diff--;
    } else {
        nbits = av_log2_16bit(2 * diff);
    }
    put_bits(&ctx->m.pb, ctx->cid_table->dc_bits[nbits] + nbits,
             (ctx->cid_table->dc_codes[nbits] << nbits) +
             (diff & ((1 << nbits) - 1)));
}

static av_always_inline
void dnxhd_encode_block(DNXHDEncContext *ctx, int16_t *block,
                        int last_index, int n)
{
    int last_non_zero = 0;
    int slevel, i, j;

    dnxhd_encode_dc(ctx, block[0] - ctx->m.last_dc[n]);
    ctx->m.last_dc[n] = block[0];

    for (i = 1; i <= last_index; i++) {
        j = ctx->m.intra_scantable.permutated[i];
        slevel = block[j];
        if (slevel) {
            int run_level = i - last_non_zero - 1;
            int rlevel = (slevel << 1) | !!run_level;
            put_bits(&ctx->m.pb, ctx->vlc_bits[rlevel], ctx->vlc_codes[rlevel]);
            if (run_level)
                put_bits(&ctx->m.pb, ctx->run_bits[run_level],
                         ctx->run_codes[run_level]);
            last_non_zero = i;
        }
    }
    put_bits(&ctx->m.pb, ctx->vlc_bits[0], ctx->vlc_codes[0]); // EOB
}

static av_always_inline
void dnxhd_unquantize_c(DNXHDEncContext *ctx, int16_t *block, int n,
                        int qscale, int last_index)
{
    const uint8_t *weight_matrix;
    int level;
    int i;

    weight_matrix = (n & 2) ? ctx->cid_table->chroma_weight
                            : ctx->cid_table->luma_weight;

    for (i = 1; i <= last_index; i++) {
        int j = ctx->m.intra_scantable.permutated[i];
        level = block[j];
        if (level) {
            if (level < 0) {
                level = (1 - 2 * level) * qscale * weight_matrix[i];
                if (ctx->cid_table->bit_depth == 10) {
                    if (weight_matrix[i] != 8)
                        level += 8;
                    level >>= 4;
                } else {
                    if (weight_matrix[i] != 32)
                        level += 32;
                    level >>= 6;
                }
                level = -level;
            } else {
                level = (2 * level + 1) * qscale * weight_matrix[i];
                if (ctx->cid_table->bit_depth == 10) {
                    if (weight_matrix[i] != 8)
                        level += 8;
                    level >>= 4;
                } else {
                    if (weight_matrix[i] != 32)
                        level += 32;
                    level >>= 6;
                }
            }
            block[j] = level;
        }
    }
}

static av_always_inline int dnxhd_ssd_block(int16_t *qblock, int16_t *block)
{
    int score = 0;
    int i;
    for (i = 0; i < 64; i++)
        score += (block[i] - qblock[i]) * (block[i] - qblock[i]);
    return score;
}

static av_always_inline
int dnxhd_calc_ac_bits(DNXHDEncContext *ctx, int16_t *block, int last_index)
{
    int last_non_zero = 0;
    int bits = 0;
    int i, j, level;
    for (i = 1; i <= last_index; i++) {
        j = ctx->m.intra_scantable.permutated[i];
        level = block[j];
        if (level) {
            int run_level = i - last_non_zero - 1;
            bits += ctx->vlc_bits[(level << 1) |
                    !!run_level] + ctx->run_bits[run_level];
            last_non_zero = i;
        }
    }
    return bits;
}

static av_always_inline
void dnxhd_get_blocks(DNXHDEncContext *ctx, int mb_x, int mb_y)
{
    const int bs = ctx->block_width_l2;
    const int bw = 1 << bs;
    const uint8_t *ptr_y = ctx->thread[0]->src[0] +
                           ((mb_y << 4) * ctx->m.linesize) + (mb_x << bs + 1);
    const uint8_t *ptr_u = ctx->thread[0]->src[1] +
                           ((mb_y << 4) * ctx->m.uvlinesize) + (mb_x << bs);
    const uint8_t *ptr_v = ctx->thread[0]->src[2] +
                           ((mb_y << 4) * ctx->m.uvlinesize) + (mb_x << bs);
    DSPContext *dsp = &ctx->m.dsp;

    dsp->get_pixels(ctx->blocks[0], ptr_y,      ctx->m.linesize);
    dsp->get_pixels(ctx->blocks[1], ptr_y + bw, ctx->m.linesize);
    dsp->get_pixels(ctx->blocks[2], ptr_u,      ctx->m.uvlinesize);
    dsp->get_pixels(ctx->blocks[3], ptr_v,      ctx->m.uvlinesize);

    if (mb_y + 1 == ctx->m.mb_height && ctx->m.avctx->height == 1080) {
        if (ctx->interlaced) {
            ctx->get_pixels_8x4_sym(ctx->blocks[4],
                                    ptr_y + ctx->dct_y_offset,
                                    ctx->m.linesize);
            ctx->get_pixels_8x4_sym(ctx->blocks[5],
                                    ptr_y + ctx->dct_y_offset + bw,
                                    ctx->m.linesize);
            ctx->get_pixels_8x4_sym(ctx->blocks[6],
                                    ptr_u + ctx->dct_uv_offset,
                                    ctx->m.uvlinesize);
            ctx->get_pixels_8x4_sym(ctx->blocks[7],
                                    ptr_v + ctx->dct_uv_offset,
                                    ctx->m.uvlinesize);
        } else {
            ctx->bdsp.clear_block(ctx->blocks[4]);
            ctx->bdsp.clear_block(ctx->blocks[5]);
            ctx->bdsp.clear_block(ctx->blocks[6]);
            ctx->bdsp.clear_block(ctx->blocks[7]);
        }
    } else {
        dsp->get_pixels(ctx->blocks[4],
                        ptr_y + ctx->dct_y_offset, ctx->m.linesize);
        dsp->get_pixels(ctx->blocks[5],
                        ptr_y + ctx->dct_y_offset + bw, ctx->m.linesize);
        dsp->get_pixels(ctx->blocks[6],
                        ptr_u + ctx->dct_uv_offset, ctx->m.uvlinesize);
        dsp->get_pixels(ctx->blocks[7],
                        ptr_v + ctx->dct_uv_offset, ctx->m.uvlinesize);
    }
}

static av_always_inline
int dnxhd_switch_matrix(DNXHDEncContext *ctx, int i)
{
    const static uint8_t component[8]={0,0,1,2,0,0,1,2};
    return component[i];
}

static int dnxhd_calc_bits_thread(AVCodecContext *avctx, void *arg,
                                  int jobnr, int threadnr)
{
    DNXHDEncContext *ctx = avctx->priv_data;
    int mb_y = jobnr, mb_x;
    int qscale = ctx->qscale;
    LOCAL_ALIGNED_16(int16_t, block, [64]);
    ctx = ctx->thread[threadnr];

    ctx->m.last_dc[0] =
    ctx->m.last_dc[1] =
    ctx->m.last_dc[2] = 1 << (ctx->cid_table->bit_depth + 2);

    for (mb_x = 0; mb_x < ctx->m.mb_width; mb_x++) {
        unsigned mb = mb_y * ctx->m.mb_width + mb_x;
        int ssd     = 0;
        int ac_bits = 0;
        int dc_bits = 0;
        int i;

        dnxhd_get_blocks(ctx, mb_x, mb_y);

        for (i = 0; i < 8; i++) {
            int16_t *src_block = ctx->blocks[i];
            int overflow, nbits, diff, last_index;
            int n = dnxhd_switch_matrix(ctx, i);

            memcpy(block, src_block, 64 * sizeof(*block));
            last_index = ctx->m.dct_quantize(&ctx->m, block, 4 & (2*i),
                                             qscale, &overflow);
            ac_bits   += dnxhd_calc_ac_bits(ctx, block, last_index);

            diff = block[0] - ctx->m.last_dc[n];
            if (diff < 0)
                nbits = av_log2_16bit(-2 * diff);
            else
                nbits = av_log2_16bit(2 * diff);

            av_assert1(nbits < ctx->cid_table->bit_depth + 4);
            dc_bits += ctx->cid_table->dc_bits[nbits] + nbits;

            ctx->m.last_dc[n] = block[0];

            if (avctx->mb_decision == FF_MB_DECISION_RD || !RC_VARIANCE) {
                dnxhd_unquantize_c(ctx, block, i, qscale, last_index);
                ctx->m.dsp.idct(block);
                ssd += dnxhd_ssd_block(block, src_block);
            }
        }
        ctx->mb_rc[qscale][mb].ssd  = ssd;
        ctx->mb_rc[qscale][mb].bits = ac_bits + dc_bits + 12 +
                                      8 * ctx->vlc_bits[0];
    }
    return 0;
}

static int dnxhd_encode_thread(AVCodecContext *avctx, void *arg,
                               int jobnr, int threadnr)
{
    DNXHDEncContext *ctx = avctx->priv_data;
    int mb_y = jobnr, mb_x;
    ctx = ctx->thread[threadnr];
    init_put_bits(&ctx->m.pb, (uint8_t *)arg + 640 + ctx->slice_offs[jobnr],
                  ctx->slice_size[jobnr]);

    ctx->m.last_dc[0] =
    ctx->m.last_dc[1] =
    ctx->m.last_dc[2] = 1 << (ctx->cid_table->bit_depth + 2);
    for (mb_x = 0; mb_x < ctx->m.mb_width; mb_x++) {
        unsigned mb = mb_y * ctx->m.mb_width + mb_x;
        int qscale = ctx->mb_qscale[mb];
        int i;

        put_bits(&ctx->m.pb, 12, qscale << 1);

        dnxhd_get_blocks(ctx, mb_x, mb_y);

        for (i = 0; i < 8; i++) {
            int16_t *block = ctx->blocks[i];
            int overflow, n = dnxhd_switch_matrix(ctx, i);
            int last_index = ctx->m.dct_quantize(&ctx->m, block, 4 & (2*i),
                                                 qscale, &overflow);
            // START_TIMER;
            dnxhd_encode_block(ctx, block, last_index, n);
            // STOP_TIMER("encode_block");
        }
    }
    if (put_bits_count(&ctx->m.pb) & 31)
        put_bits(&ctx->m.pb, 32 - (put_bits_count(&ctx->m.pb) & 31), 0);
    flush_put_bits(&ctx->m.pb);
    return 0;
}

static void dnxhd_setup_threads_slices(DNXHDEncContext *ctx)
{
    int mb_y, mb_x;
    int offset = 0;
    for (mb_y = 0; mb_y < ctx->m.mb_height; mb_y++) {
        int thread_size;
        ctx->slice_offs[mb_y] = offset;
        ctx->slice_size[mb_y] = 0;
        for (mb_x = 0; mb_x < ctx->m.mb_width; mb_x++) {
            unsigned mb = mb_y * ctx->m.mb_width + mb_x;
            ctx->slice_size[mb_y] += ctx->mb_bits[mb];
        }
        ctx->slice_size[mb_y]   = (ctx->slice_size[mb_y] + 31) & ~31;
        ctx->slice_size[mb_y] >>= 3;
        thread_size = ctx->slice_size[mb_y];
        offset += thread_size;
    }
}

static int dnxhd_mb_var_thread(AVCodecContext *avctx, void *arg,
                               int jobnr, int threadnr)
{
    DNXHDEncContext *ctx = avctx->priv_data;
    int mb_y = jobnr, mb_x, x, y;
    int partial_last_row = (mb_y == ctx->m.mb_height - 1) &&
                           ((avctx->height >> ctx->interlaced) & 0xF);

    ctx = ctx->thread[threadnr];
    if (ctx->cid_table->bit_depth == 8) {
        uint8_t *pix = ctx->thread[0]->src[0] + ((mb_y << 4) * ctx->m.linesize);
        for (mb_x = 0; mb_x < ctx->m.mb_width; ++mb_x, pix += 16) {
            unsigned mb = mb_y * ctx->m.mb_width + mb_x;
            int sum;
            int varc;

            if (!partial_last_row && mb_x * 16 <= avctx->width - 16) {
                sum  = ctx->m.dsp.pix_sum(pix, ctx->m.linesize);
                varc = ctx->m.dsp.pix_norm1(pix, ctx->m.linesize);
            } else {
                int bw = FFMIN(avctx->width - 16 * mb_x, 16);
                int bh = FFMIN((avctx->height >> ctx->interlaced) - 16 * mb_y, 16);
                sum = varc = 0;
                for (y = 0; y < bh; y++) {
                    for (x = 0; x < bw; x++) {
                        uint8_t val = pix[x + y * ctx->m.linesize];
                        sum  += val;
                        varc += val * val;
                    }
                }
            }
            varc = (varc - (((unsigned) sum * sum) >> 8) + 128) >> 8;

            ctx->mb_cmp[mb].value = varc;
            ctx->mb_cmp[mb].mb    = mb;
        }
    } else { // 10-bit
        int const linesize = ctx->m.linesize >> 1;
        for (mb_x = 0; mb_x < ctx->m.mb_width; ++mb_x) {
            uint16_t *pix = (uint16_t *)ctx->thread[0]->src[0] +
                            ((mb_y << 4) * linesize) + (mb_x << 4);
            unsigned mb  = mb_y * ctx->m.mb_width + mb_x;
            int sum = 0;
            int sqsum = 0;
            int mean, sqmean;
            int i, j;
            // Macroblocks are 16x16 pixels, unlike DCT blocks which are 8x8.
            for (i = 0; i < 16; ++i) {
                for (j = 0; j < 16; ++j) {
                    // Turn 16-bit pixels into 10-bit ones.
                    int const sample = (unsigned) pix[j] >> 6;
                    sum   += sample;
                    sqsum += sample * sample;
                    // 2^10 * 2^10 * 16 * 16 = 2^28, which is less than INT_MAX
                }
                pix += linesize;
            }
            mean = sum >> 8; // 16*16 == 2^8
            sqmean = sqsum >> 8;
            ctx->mb_cmp[mb].value = sqmean - mean * mean;
            ctx->mb_cmp[mb].mb    = mb;
        }
    }
    return 0;
}

static int dnxhd_encode_rdo(AVCodecContext *avctx, DNXHDEncContext *ctx)
{
    int lambda, up_step, down_step;
    int last_lower = INT_MAX, last_higher = 0;
    int x, y, q;

    for (q = 1; q < avctx->qmax; q++) {
        ctx->qscale = q;
        avctx->execute2(avctx, dnxhd_calc_bits_thread,
                        NULL, NULL, ctx->m.mb_height);
    }
    up_step = down_step = 2 << LAMBDA_FRAC_BITS;
    lambda  = ctx->lambda;

    for (;;) {
        int bits = 0;
        int end  = 0;
        if (lambda == last_higher) {
            lambda++;
            end = 1; // need to set final qscales/bits
        }
        for (y = 0; y < ctx->m.mb_height; y++) {
            for (x = 0; x < ctx->m.mb_width; x++) {
                unsigned min = UINT_MAX;
                int qscale = 1;
                int mb     = y * ctx->m.mb_width + x;
                for (q = 1; q < avctx->qmax; q++) {
                    unsigned score = ctx->mb_rc[q][mb].bits * lambda +
                                     ((unsigned) ctx->mb_rc[q][mb].ssd << LAMBDA_FRAC_BITS);
                    if (score < min) {
                        min    = score;
                        qscale = q;
                    }
                }
                bits += ctx->mb_rc[qscale][mb].bits;
                ctx->mb_qscale[mb] = qscale;
                ctx->mb_bits[mb]   = ctx->mb_rc[qscale][mb].bits;
            }
            bits = (bits + 31) & ~31; // padding
            if (bits > ctx->frame_bits)
                break;
        }
        // av_dlog(ctx->m.avctx,
        //         "lambda %d, up %u, down %u, bits %d, frame %d\n",
        //         lambda, last_higher, last_lower, bits, ctx->frame_bits);
        if (end) {
            if (bits > ctx->frame_bits)
                return AVERROR(EINVAL);
            break;
        }
        if (bits < ctx->frame_bits) {
            last_lower = FFMIN(lambda, last_lower);
            if (last_higher != 0)
                lambda = (lambda+last_higher)>>1;
            else
                lambda -= down_step;
            down_step = FFMIN((int64_t)down_step*5, INT_MAX);
            up_step = 1<<LAMBDA_FRAC_BITS;
            lambda = FFMAX(1, lambda);
            if (lambda == last_lower)
                break;
        } else {
            last_higher = FFMAX(lambda, last_higher);
            if (last_lower != INT_MAX)
                lambda = (lambda+last_lower)>>1;
            else if ((int64_t)lambda + up_step > INT_MAX)
                return AVERROR(EINVAL);
            else
                lambda += up_step;
            up_step = FFMIN((int64_t)up_step*5, INT_MAX);
            down_step = 1<<LAMBDA_FRAC_BITS;
        }
    }
    //av_dlog(ctx->m.avctx, "out lambda %d\n", lambda);
    ctx->lambda = lambda;
    return 0;
}

static int dnxhd_find_qscale(DNXHDEncContext *ctx)
{
    int bits = 0;
    int up_step = 1;
    int down_step = 1;
    int last_higher = 0;
    int last_lower = INT_MAX;
    int qscale;
    int x, y;

    qscale = ctx->qscale;
    for (;;) {
        bits = 0;
        ctx->qscale = qscale;
        // XXX avoid recalculating bits
        ctx->m.avctx->execute2(ctx->m.avctx, dnxhd_calc_bits_thread,
                               NULL, NULL, ctx->m.mb_height);
        for (y = 0; y < ctx->m.mb_height; y++) {
            for (x = 0; x < ctx->m.mb_width; x++)
                bits += ctx->mb_rc[qscale][y*ctx->m.mb_width+x].bits;
            bits = (bits+31)&~31; // padding
            if (bits > ctx->frame_bits)
                break;
        }
        // av_dlog(ctx->m.avctx,
        //         "%d, qscale %d, bits %d, frame %d, higher %d, lower %d\n",
        //         ctx->m.avctx->frame_number, qscale, bits, ctx->frame_bits,
        //         last_higher, last_lower);
        if (bits < ctx->frame_bits) {
            if (qscale == 1)
                return 1;
            if (last_higher == qscale - 1) {
                qscale = last_higher;
                break;
            }
            last_lower = FFMIN(qscale, last_lower);
            if (last_higher != 0)
                qscale = (qscale + last_higher) >> 1;
            else
                qscale -= down_step++;
            if (qscale < 1)
                qscale = 1;
            up_step = 1;
        } else {
            if (last_lower == qscale + 1)
                break;
            last_higher = FFMAX(qscale, last_higher);
            if (last_lower != INT_MAX)
                qscale = (qscale + last_lower) >> 1;
            else
                qscale += up_step++;
            down_step = 1;
            if (qscale >= ctx->m.avctx->qmax)
                return AVERROR(EINVAL);
        }
    }
    //av_dlog(ctx->m.avctx, "out qscale %d\n", qscale);
    ctx->qscale = qscale;
    return 0;
}

#define BUCKET_BITS 8
#define RADIX_PASSES 4
#define NBUCKETS (1 << BUCKET_BITS)

static inline int get_bucket(int value, int shift)
{
    value >>= shift;
    value  &= NBUCKETS - 1;
    return NBUCKETS - 1 - value;
}

static void radix_count(const RCCMPEntry *data, int size,
                        int buckets[RADIX_PASSES][NBUCKETS])
{
    int i, j;
    memset(buckets, 0, sizeof(buckets[0][0]) * RADIX_PASSES * NBUCKETS);
    for (i = 0; i < size; i++) {
        int v = data[i].value;
        for (j = 0; j < RADIX_PASSES; j++) {
            buckets[j][get_bucket(v, 0)]++;
            v >>= BUCKET_BITS;
        }
        av_assert1(!v);
    }
    for (j = 0; j < RADIX_PASSES; j++) {
        int offset = size;
        for (i = NBUCKETS - 1; i >= 0; i--)
            buckets[j][i] = offset -= buckets[j][i];
        av_assert1(!buckets[j][0]);
    }
}

static void radix_sort_pass(RCCMPEntry *dst, const RCCMPEntry *data,
                            int size, int buckets[NBUCKETS], int pass)
{
    int shift = pass * BUCKET_BITS;
    int i;
    for (i = 0; i < size; i++) {
        int v   = get_bucket(data[i].value, shift);
        int pos = buckets[v]++;
        dst[pos] = data[i];
    }
}

static void radix_sort(RCCMPEntry *data, int size)
{
    int buckets[RADIX_PASSES][NBUCKETS];
    RCCMPEntry *tmp = av_malloc_array(size, sizeof(*tmp));
    radix_count(data, size, buckets);
    radix_sort_pass(tmp, data, size, buckets[0], 0);
    radix_sort_pass(data, tmp, size, buckets[1], 1);
    if (buckets[2][NBUCKETS - 1] || buckets[3][NBUCKETS - 1]) {
        radix_sort_pass(tmp, data, size, buckets[2], 2);
        radix_sort_pass(data, tmp, size, buckets[3], 3);
    }
    av_free(tmp);
}

static int dnxhd_encode_fast(AVCodecContext *avctx, DNXHDEncContext *ctx)
{
    int max_bits = 0;
    int ret, x, y;
    if ((ret = dnxhd_find_qscale(ctx)) < 0)
        return ret;
    for (y = 0; y < ctx->m.mb_height; y++) {
        for (x = 0; x < ctx->m.mb_width; x++) {
            int mb = y * ctx->m.mb_width + x;
            int delta_bits;
            ctx->mb_qscale[mb] = ctx->qscale;
            ctx->mb_bits[mb] = ctx->mb_rc[ctx->qscale][mb].bits;
            max_bits += ctx->mb_rc[ctx->qscale][mb].bits;
            if (!RC_VARIANCE) {
                delta_bits = ctx->mb_rc[ctx->qscale][mb].bits -
                             ctx->mb_rc[ctx->qscale + 1][mb].bits;
                ctx->mb_cmp[mb].mb = mb;
                ctx->mb_cmp[mb].value =
                    delta_bits ? ((ctx->mb_rc[ctx->qscale][mb].ssd -
                                   ctx->mb_rc[ctx->qscale + 1][mb].ssd) * 100) /
                                  delta_bits
                               : INT_MIN; // avoid increasing qscale
            }
        }
        max_bits += 31; // worst padding
    }
    if (!ret) {
        if (RC_VARIANCE)
            avctx->execute2(avctx, dnxhd_mb_var_thread,
                            NULL, NULL, ctx->m.mb_height);
        radix_sort(ctx->mb_cmp, ctx->m.mb_num);
        for (x = 0; x < ctx->m.mb_num && max_bits > ctx->frame_bits; x++) {
            int mb = ctx->mb_cmp[x].mb;
            max_bits -= ctx->mb_rc[ctx->qscale][mb].bits -
                        ctx->mb_rc[ctx->qscale + 1][mb].bits;
            ctx->mb_qscale[mb] = ctx->qscale + 1;
            ctx->mb_bits[mb]   = ctx->mb_rc[ctx->qscale + 1][mb].bits;
        }
    }
    return 0;
}

static void dnxhd_load_picture(DNXHDEncContext *ctx, const AVFrame *frame)
{
    int i;

    for (i = 0; i < ctx->m.avctx->thread_count; i++) {
        ctx->thread[i]->m.linesize    = frame->linesize[0] << ctx->interlaced;
        ctx->thread[i]->m.uvlinesize  = frame->linesize[1] << ctx->interlaced;
        ctx->thread[i]->dct_y_offset  = ctx->m.linesize  *8;
        ctx->thread[i]->dct_uv_offset = ctx->m.uvlinesize*8;
    }

    ctx->m.avctx->coded_frame->interlaced_frame = frame->interlaced_frame;
    ctx->cur_field = frame->interlaced_frame && !frame->top_field_first;
}

static int dnxhd_encode_picture(AVCodecContext *avctx, AVPacket *pkt,
                                const AVFrame *frame, int *got_packet)
{
    DNXHDEncContext *ctx = avctx->priv_data;
    int first_field = 1;
    int offset, i, ret;
    uint8_t *buf;

    if ((ret = ff_alloc_packet2(avctx, pkt, ctx->cid_table->frame_size)) < 0)
        return ret;
    buf = pkt->data;

    dnxhd_load_picture(ctx, frame);

encode_coding_unit:
    for (i = 0; i < 3; i++) {
        ctx->src[i] = frame->data[i];
        if (ctx->interlaced && ctx->cur_field)
            ctx->src[i] += frame->linesize[i];
    }

    dnxhd_write_header(avctx, buf);

    if (avctx->mb_decision == FF_MB_DECISION_RD)
        ret = dnxhd_encode_rdo(avctx, ctx);
    else
        ret = dnxhd_encode_fast(avctx, ctx);
    if (ret < 0) {
        av_log(avctx, AV_LOG_ERROR,
               "picture could not fit ratecontrol constraints, increase qmax\n");
        return ret;
    }

    dnxhd_setup_threads_slices(ctx);

    offset = 0;
    for (i = 0; i < ctx->m.mb_height; i++) {
        AV_WB32(ctx->msip + i * 4, offset);
        offset += ctx->slice_size[i];
        av_assert1(!(ctx->slice_size[i] & 3));
    }

    avctx->execute2(avctx, dnxhd_encode_thread, buf, NULL, ctx->m.mb_height);

    av_assert1(640 + offset + 4 <= ctx->cid_table->coding_unit_size);
    memset(buf + 640 + offset, 0,
           ctx->cid_table->coding_unit_size - 4 - offset - 640);

    AV_WB32(buf + ctx->cid_table->coding_unit_size - 4, 0x600DC0DE); // EOF

    if (ctx->interlaced && first_field) {
        first_field     = 0;
        ctx->cur_field ^= 1;
        buf            += ctx->cid_table->coding_unit_size;
        goto encode_coding_unit;
    }

    avctx->coded_frame->quality = ctx->qscale * FF_QP2LAMBDA;

    pkt->flags |= AV_PKT_FLAG_KEY;
    *got_packet = 1;
    return 0;
}

static av_cold int dnxhd_encode_end(AVCodecContext *avctx)
{
    DNXHDEncContext *ctx = avctx->priv_data;
    int max_level        = 1 << (ctx->cid_table->bit_depth + 2);
    int i;

    av_free(ctx->vlc_codes - max_level * 2);
    av_free(ctx->vlc_bits - max_level * 2);
    av_freep(&ctx->run_codes);
    av_freep(&ctx->run_bits);

    av_freep(&ctx->mb_bits);
    av_freep(&ctx->mb_qscale);
    av_freep(&ctx->mb_rc);
    av_freep(&ctx->mb_cmp);
    av_freep(&ctx->slice_size);
    av_freep(&ctx->slice_offs);

    av_freep(&ctx->qmatrix_c);
    av_freep(&ctx->qmatrix_l);
    av_freep(&ctx->qmatrix_c16);
    av_freep(&ctx->qmatrix_l16);

    for (i = 1; i < avctx->thread_count; i++)
        av_freep(&ctx->thread[i]);

    av_frame_free(&avctx->coded_frame);

    return 0;
}

static const AVCodecDefault dnxhd_defaults[] = {
    { "qmax", "1024" }, /* Maximum quantization scale factor allowed for VC-3 */
    { NULL },
};

AVCodec ff_dnxhd_encoder = {
    .name           = "dnxhd",
    .long_name      = NULL_IF_CONFIG_SMALL("VC3/DNxHD"),
    .type           = AVMEDIA_TYPE_VIDEO,
    .id             = AV_CODEC_ID_DNXHD,
    .priv_data_size = sizeof(DNXHDEncContext),
    .init           = dnxhd_encode_init,
    .encode2        = dnxhd_encode_picture,
    .close          = dnxhd_encode_end,
    .capabilities   = CODEC_CAP_SLICE_THREADS,
    .pix_fmts       = (const enum AVPixelFormat[]) {
        AV_PIX_FMT_YUV422P,
        AV_PIX_FMT_YUV422P10,
        AV_PIX_FMT_NONE
    },
    .priv_class     = &dnxhd_class,
    .defaults       = dnxhd_defaults,
};<|MERGE_RESOLUTION|>--- conflicted
+++ resolved
@@ -321,11 +321,7 @@
 
     avctx->bits_per_raw_sample = ctx->cid_table->bit_depth;
 
-<<<<<<< HEAD
-=======
     ff_blockdsp_init(&ctx->bdsp, avctx);
-    ff_dsputil_init(&ctx->m.dsp, avctx);
->>>>>>> e74433a8
     ff_dct_common_init(&ctx->m);
     ff_dct_encode_init(&ctx->m);
 
