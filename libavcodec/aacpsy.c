/*
 * AAC encoder psychoacoustic model
 * Copyright (C) 2008 Konstantin Shishkov
 *
 * This file is part of FFmpeg.
 *
 * FFmpeg is free software; you can redistribute it and/or
 * modify it under the terms of the GNU Lesser General Public
 * License as published by the Free Software Foundation; either
 * version 2.1 of the License, or (at your option) any later version.
 *
 * FFmpeg is distributed in the hope that it will be useful,
 * but WITHOUT ANY WARRANTY; without even the implied warranty of
 * MERCHANTABILITY or FITNESS FOR A PARTICULAR PURPOSE.  See the GNU
 * Lesser General Public License for more details.
 *
 * You should have received a copy of the GNU Lesser General Public
 * License along with FFmpeg; if not, write to the Free Software
 * Foundation, Inc., 51 Franklin Street, Fifth Floor, Boston, MA 02110-1301 USA
 */

/**
 * @file
 * AAC encoder psychoacoustic model
 */

#include "libavutil/libm.h"

#include "avcodec.h"
#include "aactab.h"
#include "psymodel.h"

/***********************************
 *              TODOs:
 * try other bitrate controlling mechanism (maybe use ratecontrol.c?)
 * control quality for quality-based output
 **********************************/

/**
 * constants for 3GPP AAC psychoacoustic model
 * @{
 */
#define PSY_3GPP_THR_SPREAD_HI   1.5f // spreading factor for low-to-hi threshold spreading  (15 dB/Bark)
#define PSY_3GPP_THR_SPREAD_LOW  3.0f // spreading factor for hi-to-low threshold spreading  (30 dB/Bark)
/* spreading factor for low-to-hi energy spreading, long block, > 22kbps/channel (20dB/Bark) */
#define PSY_3GPP_EN_SPREAD_HI_L1 2.0f
/* spreading factor for low-to-hi energy spreading, long block, <= 22kbps/channel (15dB/Bark) */
#define PSY_3GPP_EN_SPREAD_HI_L2 1.5f
/* spreading factor for low-to-hi energy spreading, short block (15 dB/Bark) */
#define PSY_3GPP_EN_SPREAD_HI_S  1.5f
/* spreading factor for hi-to-low energy spreading, long block (30dB/Bark) */
#define PSY_3GPP_EN_SPREAD_LOW_L 3.0f
/* spreading factor for hi-to-low energy spreading, short block (20dB/Bark) */
#define PSY_3GPP_EN_SPREAD_LOW_S 2.0f

#define PSY_3GPP_RPEMIN      0.01f
#define PSY_3GPP_RPELEV      2.0f

#define PSY_3GPP_C1          3.0f           /* log2(8) */
#define PSY_3GPP_C2          1.3219281f     /* log2(2.5) */
#define PSY_3GPP_C3          0.55935729f    /* 1 - C2 / C1 */

#define PSY_SNR_1DB          7.9432821e-1f  /* -1dB */
#define PSY_SNR_25DB         3.1622776e-3f  /* -25dB */

#define PSY_3GPP_SAVE_SLOPE_L  -0.46666667f
#define PSY_3GPP_SAVE_SLOPE_S  -0.36363637f
#define PSY_3GPP_SAVE_ADD_L    -0.84285712f
#define PSY_3GPP_SAVE_ADD_S    -0.75f
#define PSY_3GPP_SPEND_SLOPE_L  0.66666669f
#define PSY_3GPP_SPEND_SLOPE_S  0.81818181f
#define PSY_3GPP_SPEND_ADD_L   -0.35f
#define PSY_3GPP_SPEND_ADD_S   -0.26111111f
#define PSY_3GPP_CLIP_LO_L      0.2f
#define PSY_3GPP_CLIP_LO_S      0.2f
#define PSY_3GPP_CLIP_HI_L      0.95f
#define PSY_3GPP_CLIP_HI_S      0.75f

#define PSY_3GPP_AH_THR_LONG    0.5f
#define PSY_3GPP_AH_THR_SHORT   0.63f

enum {
    PSY_3GPP_AH_NONE,
    PSY_3GPP_AH_INACTIVE,
    PSY_3GPP_AH_ACTIVE
};

#define PSY_3GPP_BITS_TO_PE(bits) ((bits) * 1.18f)

/* LAME psy model constants */
#define PSY_LAME_FIR_LEN 21         ///< LAME psy model FIR order
#define AAC_BLOCK_SIZE_LONG 1024    ///< long block size
#define AAC_BLOCK_SIZE_SHORT 128    ///< short block size
#define AAC_NUM_BLOCKS_SHORT 8      ///< number of blocks in a short sequence
#define PSY_LAME_NUM_SUBBLOCKS 3    ///< Number of sub-blocks in each short block

/**
 * @}
 */

/**
 * information for single band used by 3GPP TS26.403-inspired psychoacoustic model
 */
typedef struct AacPsyBand{
    float energy;       ///< band energy
    float thr;          ///< energy threshold
    float thr_quiet;    ///< threshold in quiet
    float nz_lines;     ///< number of non-zero spectral lines
    float active_lines; ///< number of active spectral lines
    float pe;           ///< perceptual entropy
    float pe_const;     ///< constant part of the PE calculation
    float norm_fac;     ///< normalization factor for linearization
    int   avoid_holes;  ///< hole avoidance flag
}AacPsyBand;

/**
 * single/pair channel context for psychoacoustic model
 */
typedef struct AacPsyChannel{
    AacPsyBand band[128];               ///< bands information
    AacPsyBand prev_band[128];          ///< bands information from the previous frame

    float       win_energy;              ///< sliding average of channel energy
    float       iir_state[2];            ///< hi-pass IIR filter state
    uint8_t     next_grouping;           ///< stored grouping scheme for the next frame (in case of 8 short window sequence)
    enum WindowSequence next_window_seq; ///< window sequence to be used in the next frame
    /* LAME psy model specific members */
    float attack_threshold;              ///< attack threshold for this channel
    float prev_energy_subshort[AAC_NUM_BLOCKS_SHORT * PSY_LAME_NUM_SUBBLOCKS];
    int   prev_attack;                   ///< attack value for the last short block in the previous sequence
}AacPsyChannel;

/**
 * psychoacoustic model frame type-dependent coefficients
 */
typedef struct AacPsyCoeffs{
    float ath;           ///< absolute threshold of hearing per bands
    float barks;         ///< Bark value for each spectral band in long frame
    float spread_low[2]; ///< spreading factor for low-to-high threshold spreading in long frame
    float spread_hi [2]; ///< spreading factor for high-to-low threshold spreading in long frame
    float min_snr;       ///< minimal SNR
}AacPsyCoeffs;

/**
 * 3GPP TS26.403-inspired psychoacoustic model specific data
 */
typedef struct AacPsyContext{
    int chan_bitrate;     ///< bitrate per channel
    int frame_bits;       ///< average bits per frame
    int fill_level;       ///< bit reservoir fill level
    struct {
        float min;        ///< minimum allowed PE for bit factor calculation
        float max;        ///< maximum allowed PE for bit factor calculation
        float previous;   ///< allowed PE of the previous frame
        float correction; ///< PE correction factor
    } pe;
    AacPsyCoeffs psy_coef[2][64];
    AacPsyChannel *ch;
}AacPsyContext;

/**
 * LAME psy model preset struct
 */
typedef struct {
    int   quality;  ///< Quality to map the rest of the vaules to.
     /* This is overloaded to be both kbps per channel in ABR mode, and
      * requested quality in constant quality mode.
      */
    float st_lrm;   ///< short threshold for L, R, and M channels
} PsyLamePreset;

/**
 * LAME psy model preset table for ABR
 */
static const PsyLamePreset psy_abr_map[] = {
/* TODO: Tuning. These were taken from LAME. */
/* kbps/ch st_lrm   */
    {  8,  6.60},
    { 16,  6.60},
    { 24,  6.60},
    { 32,  6.60},
    { 40,  6.60},
    { 48,  6.60},
    { 56,  6.60},
    { 64,  6.40},
    { 80,  6.00},
    { 96,  5.60},
    {112,  5.20},
    {128,  5.20},
    {160,  5.20}
};

/**
* LAME psy model preset table for constant quality
*/
static const PsyLamePreset psy_vbr_map[] = {
/* vbr_q  st_lrm    */
    { 0,  4.20},
    { 1,  4.20},
    { 2,  4.20},
    { 3,  4.20},
    { 4,  4.20},
    { 5,  4.20},
    { 6,  4.20},
    { 7,  4.20},
    { 8,  4.20},
    { 9,  4.20},
    {10,  4.20}
};

/**
 * LAME psy model FIR coefficient table
 */
static const float psy_fir_coeffs[] = {
    -8.65163e-18 * 2, -0.00851586 * 2, -6.74764e-18 * 2, 0.0209036 * 2,
    -3.36639e-17 * 2, -0.0438162 * 2,  -1.54175e-17 * 2, 0.0931738 * 2,
    -5.52212e-17 * 2, -0.313819 * 2
};

#if ARCH_MIPS
#   include "mips/aacpsy_mips.h"
#endif /* ARCH_MIPS */

/**
 * Calculate the ABR attack threshold from the above LAME psymodel table.
 */
static float lame_calc_attack_threshold(int bitrate)
{
    /* Assume max bitrate to start with */
    int lower_range = 12, upper_range = 12;
    int lower_range_kbps = psy_abr_map[12].quality;
    int upper_range_kbps = psy_abr_map[12].quality;
    int i;

    /* Determine which bitrates the value specified falls between.
     * If the loop ends without breaking our above assumption of 320kbps was correct.
     */
    for (i = 1; i < 13; i++) {
        if (FFMAX(bitrate, psy_abr_map[i].quality) != bitrate) {
            upper_range = i;
            upper_range_kbps = psy_abr_map[i    ].quality;
            lower_range = i - 1;
            lower_range_kbps = psy_abr_map[i - 1].quality;
            break; /* Upper range found */
        }
    }

    /* Determine which range the value specified is closer to */
    if ((upper_range_kbps - bitrate) > (bitrate - lower_range_kbps))
        return psy_abr_map[lower_range].st_lrm;
    return psy_abr_map[upper_range].st_lrm;
}

/**
 * LAME psy model specific initialization
 */
static void lame_window_init(AacPsyContext *ctx, AVCodecContext *avctx) {
    int i, j;

    for (i = 0; i < avctx->channels; i++) {
        AacPsyChannel *pch = &ctx->ch[i];

        if (avctx->flags & CODEC_FLAG_QSCALE)
            pch->attack_threshold = psy_vbr_map[avctx->global_quality / FF_QP2LAMBDA].st_lrm;
        else
            pch->attack_threshold = lame_calc_attack_threshold(avctx->bit_rate / avctx->channels / 1000);

        for (j = 0; j < AAC_NUM_BLOCKS_SHORT * PSY_LAME_NUM_SUBBLOCKS; j++)
            pch->prev_energy_subshort[j] = 10.0f;
    }
}

/**
 * Calculate Bark value for given line.
 */
static av_cold float calc_bark(float f)
{
    return 13.3f * atanf(0.00076f * f) + 3.5f * atanf((f / 7500.0f) * (f / 7500.0f));
}

#define ATH_ADD 4
/**
 * Calculate ATH value for given frequency.
 * Borrowed from Lame.
 */
static av_cold float ath(float f, float add)
{
    f /= 1000.0f;
    return    3.64 * pow(f, -0.8)
            - 6.8  * exp(-0.6  * (f - 3.4) * (f - 3.4))
            + 6.0  * exp(-0.15 * (f - 8.7) * (f - 8.7))
            + (0.6 + 0.04 * add) * 0.001 * f * f * f * f;
}

static av_cold int psy_3gpp_init(FFPsyContext *ctx) {
    AacPsyContext *pctx;
    float bark;
    int i, j, g, start;
    float prev, minscale, minath, minsnr, pe_min;
    const int chan_bitrate = ctx->avctx->bit_rate / ctx->avctx->channels;
    const int bandwidth    = ctx->avctx->cutoff ? ctx->avctx->cutoff : AAC_CUTOFF(ctx->avctx);
    const float num_bark   = calc_bark((float)bandwidth);

    ctx->model_priv_data = av_mallocz(sizeof(AacPsyContext));
    pctx = (AacPsyContext*) ctx->model_priv_data;

    pctx->chan_bitrate = chan_bitrate;
    pctx->frame_bits   = chan_bitrate * AAC_BLOCK_SIZE_LONG / ctx->avctx->sample_rate;
    pctx->pe.min       =  8.0f * AAC_BLOCK_SIZE_LONG * bandwidth / (ctx->avctx->sample_rate * 2.0f);
    pctx->pe.max       = 12.0f * AAC_BLOCK_SIZE_LONG * bandwidth / (ctx->avctx->sample_rate * 2.0f);
    ctx->bitres.size   = 6144 - pctx->frame_bits;
    ctx->bitres.size  -= ctx->bitres.size % 8;
    pctx->fill_level   = ctx->bitres.size;
    minath = ath(3410, ATH_ADD);
    for (j = 0; j < 2; j++) {
        AacPsyCoeffs *coeffs = pctx->psy_coef[j];
        const uint8_t *band_sizes = ctx->bands[j];
        float line_to_frequency = ctx->avctx->sample_rate / (j ? 256.f : 2048.0f);
        float avg_chan_bits = chan_bitrate / ctx->avctx->sample_rate * (j ? 128.0f : 1024.0f);
        /* reference encoder uses 2.4% here instead of 60% like the spec says */
        float bark_pe = 0.024f * PSY_3GPP_BITS_TO_PE(avg_chan_bits) / num_bark;
        float en_spread_low = j ? PSY_3GPP_EN_SPREAD_LOW_S : PSY_3GPP_EN_SPREAD_LOW_L;
        /* High energy spreading for long blocks <= 22kbps/channel and short blocks are the same. */
        float en_spread_hi  = (j || (chan_bitrate <= 22.0f)) ? PSY_3GPP_EN_SPREAD_HI_S : PSY_3GPP_EN_SPREAD_HI_L1;

        i = 0;
        prev = 0.0;
        for (g = 0; g < ctx->num_bands[j]; g++) {
            i += band_sizes[g];
            bark = calc_bark((i-1) * line_to_frequency);
            coeffs[g].barks = (bark + prev) / 2.0;
            prev = bark;
        }
        for (g = 0; g < ctx->num_bands[j] - 1; g++) {
            AacPsyCoeffs *coeff = &coeffs[g];
            float bark_width = coeffs[g+1].barks - coeffs->barks;
            coeff->spread_low[0] = pow(10.0, -bark_width * PSY_3GPP_THR_SPREAD_LOW);
            coeff->spread_hi [0] = pow(10.0, -bark_width * PSY_3GPP_THR_SPREAD_HI);
            coeff->spread_low[1] = pow(10.0, -bark_width * en_spread_low);
            coeff->spread_hi [1] = pow(10.0, -bark_width * en_spread_hi);
            pe_min = bark_pe * bark_width;
            minsnr = exp2(pe_min / band_sizes[g]) - 1.5f;
            coeff->min_snr = av_clipf(1.0f / minsnr, PSY_SNR_25DB, PSY_SNR_1DB);
        }
        start = 0;
        for (g = 0; g < ctx->num_bands[j]; g++) {
            minscale = ath(start * line_to_frequency, ATH_ADD);
            for (i = 1; i < band_sizes[g]; i++)
                minscale = FFMIN(minscale, ath((start + i) * line_to_frequency, ATH_ADD));
            coeffs[g].ath = minscale - minath;
            start += band_sizes[g];
        }
    }

    pctx->ch = av_mallocz(sizeof(AacPsyChannel) * ctx->avctx->channels);

    lame_window_init(pctx, ctx->avctx);

    return 0;
}

/**
 * IIR filter used in block switching decision
 */
static float iir_filter(int in, float state[2])
{
    float ret;

    ret = 0.7548f * (in - state[0]) + 0.5095f * state[1];
    state[0] = in;
    state[1] = ret;
    return ret;
}

/**
 * window grouping information stored as bits (0 - new group, 1 - group continues)
 */
static const uint8_t window_grouping[9] = {
    0xB6, 0x6C, 0xD8, 0xB2, 0x66, 0xC6, 0x96, 0x36, 0x36
};

/**
 * Tell encoder which window types to use.
 * @see 3GPP TS26.403 5.4.1 "Blockswitching"
 */
static av_unused FFPsyWindowInfo psy_3gpp_window(FFPsyContext *ctx,
                                                 const int16_t *audio,
                                                 const int16_t *la,
                                                 int channel, int prev_type)
{
    int i, j;
    int br               = ctx->avctx->bit_rate / ctx->avctx->channels;
    int attack_ratio     = br <= 16000 ? 18 : 10;
    AacPsyContext *pctx = (AacPsyContext*) ctx->model_priv_data;
    AacPsyChannel *pch  = &pctx->ch[channel];
    uint8_t grouping     = 0;
    int next_type        = pch->next_window_seq;
    FFPsyWindowInfo wi  = { { 0 } };

    if (la) {
        float s[8], v;
        int switch_to_eight = 0;
        float sum = 0.0, sum2 = 0.0;
        int attack_n = 0;
        int stay_short = 0;
        for (i = 0; i < 8; i++) {
            for (j = 0; j < 128; j++) {
                v = iir_filter(la[i*128+j], pch->iir_state);
                sum += v*v;
            }
            s[i]  = sum;
            sum2 += sum;
        }
        for (i = 0; i < 8; i++) {
            if (s[i] > pch->win_energy * attack_ratio) {
                attack_n        = i + 1;
                switch_to_eight = 1;
                break;
            }
        }
        pch->win_energy = pch->win_energy*7/8 + sum2/64;

        wi.window_type[1] = prev_type;
        switch (prev_type) {
        case ONLY_LONG_SEQUENCE:
            wi.window_type[0] = switch_to_eight ? LONG_START_SEQUENCE : ONLY_LONG_SEQUENCE;
            next_type = switch_to_eight ? EIGHT_SHORT_SEQUENCE : ONLY_LONG_SEQUENCE;
            break;
        case LONG_START_SEQUENCE:
            wi.window_type[0] = EIGHT_SHORT_SEQUENCE;
            grouping = pch->next_grouping;
            next_type = switch_to_eight ? EIGHT_SHORT_SEQUENCE : LONG_STOP_SEQUENCE;
            break;
        case LONG_STOP_SEQUENCE:
            wi.window_type[0] = switch_to_eight ? LONG_START_SEQUENCE : ONLY_LONG_SEQUENCE;
            next_type = switch_to_eight ? EIGHT_SHORT_SEQUENCE : ONLY_LONG_SEQUENCE;
            break;
        case EIGHT_SHORT_SEQUENCE:
            stay_short = next_type == EIGHT_SHORT_SEQUENCE || switch_to_eight;
            wi.window_type[0] = stay_short ? EIGHT_SHORT_SEQUENCE : LONG_STOP_SEQUENCE;
            grouping = next_type == EIGHT_SHORT_SEQUENCE ? pch->next_grouping : 0;
            next_type = switch_to_eight ? EIGHT_SHORT_SEQUENCE : LONG_STOP_SEQUENCE;
            break;
        }

        pch->next_grouping = window_grouping[attack_n];
        pch->next_window_seq = next_type;
    } else {
        for (i = 0; i < 3; i++)
            wi.window_type[i] = prev_type;
        grouping = (prev_type == EIGHT_SHORT_SEQUENCE) ? window_grouping[0] : 0;
    }

    wi.window_shape   = 1;
    if (wi.window_type[0] != EIGHT_SHORT_SEQUENCE) {
        wi.num_windows = 1;
        wi.grouping[0] = 1;
    } else {
        int lastgrp = 0;
        wi.num_windows = 8;
        for (i = 0; i < 8; i++) {
            if (!((grouping >> i) & 1))
                lastgrp = i;
            wi.grouping[lastgrp]++;
        }
    }

    return wi;
}

/* 5.6.1.2 "Calculation of Bit Demand" */
static int calc_bit_demand(AacPsyContext *ctx, float pe, int bits, int size,
                           int short_window)
{
    const float bitsave_slope  = short_window ? PSY_3GPP_SAVE_SLOPE_S  : PSY_3GPP_SAVE_SLOPE_L;
    const float bitsave_add    = short_window ? PSY_3GPP_SAVE_ADD_S    : PSY_3GPP_SAVE_ADD_L;
    const float bitspend_slope = short_window ? PSY_3GPP_SPEND_SLOPE_S : PSY_3GPP_SPEND_SLOPE_L;
    const float bitspend_add   = short_window ? PSY_3GPP_SPEND_ADD_S   : PSY_3GPP_SPEND_ADD_L;
    const float clip_low       = short_window ? PSY_3GPP_CLIP_LO_S     : PSY_3GPP_CLIP_LO_L;
    const float clip_high      = short_window ? PSY_3GPP_CLIP_HI_S     : PSY_3GPP_CLIP_HI_L;
    float clipped_pe, bit_save, bit_spend, bit_factor, fill_level;

    ctx->fill_level += ctx->frame_bits - bits;
    ctx->fill_level  = av_clip(ctx->fill_level, 0, size);
    fill_level = av_clipf((float)ctx->fill_level / size, clip_low, clip_high);
    clipped_pe = av_clipf(pe, ctx->pe.min, ctx->pe.max);
    bit_save   = (fill_level + bitsave_add) * bitsave_slope;
    assert(bit_save <= 0.3f && bit_save >= -0.05000001f);
    bit_spend  = (fill_level + bitspend_add) * bitspend_slope;
    assert(bit_spend <= 0.5f && bit_spend >= -0.1f);
    /* The bit factor graph in the spec is obviously incorrect.
     *      bit_spend + ((bit_spend - bit_spend))...
     * The reference encoder subtracts everything from 1, but also seems incorrect.
     *      1 - bit_save + ((bit_spend + bit_save))...
     * Hopefully below is correct.
     */
    bit_factor = 1.0f - bit_save + ((bit_spend - bit_save) / (ctx->pe.max - ctx->pe.min)) * (clipped_pe - ctx->pe.min);
    /* NOTE: The reference encoder attempts to center pe max/min around the current pe. */
    ctx->pe.max = FFMAX(pe, ctx->pe.max);
    ctx->pe.min = FFMIN(pe, ctx->pe.min);

    return FFMIN(ctx->frame_bits * bit_factor, ctx->frame_bits + size - bits);
}

static float calc_pe_3gpp(AacPsyBand *band)
{
    float pe, a;

    band->pe           = 0.0f;
    band->pe_const     = 0.0f;
    band->active_lines = 0.0f;
    if (band->energy > band->thr) {
        a  = log2f(band->energy);
        pe = a - log2f(band->thr);
        band->active_lines = band->nz_lines;
        if (pe < PSY_3GPP_C1) {
            pe = pe * PSY_3GPP_C3 + PSY_3GPP_C2;
            a  = a  * PSY_3GPP_C3 + PSY_3GPP_C2;
            band->active_lines *= PSY_3GPP_C3;
        }
        band->pe       = pe * band->nz_lines;
        band->pe_const = a  * band->nz_lines;
    }

    return band->pe;
}

static float calc_reduction_3gpp(float a, float desired_pe, float pe,
                                 float active_lines)
{
    float thr_avg, reduction;

    if(active_lines == 0.0)
        return 0;

    thr_avg   = exp2f((a - pe) / (4.0f * active_lines));
    reduction = exp2f((a - desired_pe) / (4.0f * active_lines)) - thr_avg;

    return FFMAX(reduction, 0.0f);
}

static float calc_reduced_thr_3gpp(AacPsyBand *band, float min_snr,
                                   float reduction)
{
    float thr = band->thr;

    if (band->energy > thr) {
        thr = sqrtf(thr);
        thr = sqrtf(thr) + reduction;
        thr *= thr;
        thr *= thr;

        /* This deviates from the 3GPP spec to match the reference encoder.
         * It performs min(thr_reduced, max(thr, energy/min_snr)) only for bands
         * that have hole avoidance on (active or inactive). It always reduces the
         * threshold of bands with hole avoidance off.
         */
        if (thr > band->energy * min_snr && band->avoid_holes != PSY_3GPP_AH_NONE) {
            thr = FFMAX(band->thr, band->energy * min_snr);
            band->avoid_holes = PSY_3GPP_AH_ACTIVE;
        }
    }

    return thr;
}

#ifndef calc_thr_3gpp
static void calc_thr_3gpp(const FFPsyWindowInfo *wi, const int num_bands, AacPsyChannel *pch,
                          const uint8_t *band_sizes, const float *coefs)
{
    int i, w, g;
    int start = 0;
    for (w = 0; w < wi->num_windows*16; w += 16) {
        for (g = 0; g < num_bands; g++) {
            AacPsyBand *band = &pch->band[w+g];

            float form_factor = 0.0f;
            float Temp;
            band->energy = 0.0f;
            for (i = 0; i < band_sizes[g]; i++) {
                band->energy += coefs[start+i] * coefs[start+i];
                form_factor  += sqrtf(fabs(coefs[start+i]));
            }
            Temp = band->energy > 0 ? sqrtf((float)band_sizes[g] / band->energy) : 0;
            band->thr      = band->energy * 0.001258925f;
            band->nz_lines = form_factor * sqrtf(Temp);

            start += band_sizes[g];
        }
    }
}
#endif /* calc_thr_3gpp */

#ifndef psy_hp_filter
static void psy_hp_filter(const float *firbuf, float *hpfsmpl, const float *psy_fir_coeffs)
{
    int i, j;
    for (i = 0; i < AAC_BLOCK_SIZE_LONG; i++) {
        float sum1, sum2;
        sum1 = firbuf[i + (PSY_LAME_FIR_LEN - 1) / 2];
        sum2 = 0.0;
        for (j = 0; j < ((PSY_LAME_FIR_LEN - 1) / 2) - 1; j += 2) {
            sum1 += psy_fir_coeffs[j] * (firbuf[i + j] + firbuf[i + PSY_LAME_FIR_LEN - j]);
            sum2 += psy_fir_coeffs[j + 1] * (firbuf[i + j + 1] + firbuf[i + PSY_LAME_FIR_LEN - j - 1]);
        }
        /* NOTE: The LAME psymodel expects it's input in the range -32768 to 32768. Tuning this for normalized floats would be difficult. */
        hpfsmpl[i] = (sum1 + sum2) * 32768.0f;
    }
}
#endif /* psy_hp_filter */

/**
 * Calculate band thresholds as suggested in 3GPP TS26.403
 */
static void psy_3gpp_analyze_channel(FFPsyContext *ctx, int channel,
                                     const float *coefs, const FFPsyWindowInfo *wi)
{
    AacPsyContext *pctx = (AacPsyContext*) ctx->model_priv_data;
    AacPsyChannel *pch  = &pctx->ch[channel];
    int i, w, g;
    float desired_bits, desired_pe, delta_pe, reduction= NAN, spread_en[128] = {0};
    float a = 0.0f, active_lines = 0.0f, norm_fac = 0.0f;
    float pe = pctx->chan_bitrate > 32000 ? 0.0f : FFMAX(50.0f, 100.0f - pctx->chan_bitrate * 100.0f / 32000.0f);
    const int      num_bands   = ctx->num_bands[wi->num_windows == 8];
    const uint8_t *band_sizes  = ctx->bands[wi->num_windows == 8];
    AacPsyCoeffs  *coeffs      = pctx->psy_coef[wi->num_windows == 8];
    const float avoid_hole_thr = wi->num_windows == 8 ? PSY_3GPP_AH_THR_SHORT : PSY_3GPP_AH_THR_LONG;

    //calculate energies, initial thresholds and related values - 5.4.2 "Threshold Calculation"
    calc_thr_3gpp(wi, num_bands, pch, band_sizes, coefs);

    //modify thresholds and energies - spread, threshold in quiet, pre-echo control
    for (w = 0; w < wi->num_windows*16; w += 16) {
        AacPsyBand *bands = &pch->band[w];

        /* 5.4.2.3 "Spreading" & 5.4.3 "Spread Energy Calculation" */
        spread_en[0] = bands[0].energy;
        for (g = 1; g < num_bands; g++) {
            bands[g].thr   = FFMAX(bands[g].thr,    bands[g-1].thr * coeffs[g].spread_hi[0]);
            spread_en[w+g] = FFMAX(bands[g].energy, spread_en[w+g-1] * coeffs[g].spread_hi[1]);
        }
        for (g = num_bands - 2; g >= 0; g--) {
            bands[g].thr   = FFMAX(bands[g].thr,   bands[g+1].thr * coeffs[g].spread_low[0]);
            spread_en[w+g] = FFMAX(spread_en[w+g], spread_en[w+g+1] * coeffs[g].spread_low[1]);
        }
        //5.4.2.4 "Threshold in quiet"
        for (g = 0; g < num_bands; g++) {
            AacPsyBand *band = &bands[g];

            band->thr_quiet = band->thr = FFMAX(band->thr, coeffs[g].ath);
            //5.4.2.5 "Pre-echo control"
            if (!(wi->window_type[0] == LONG_STOP_SEQUENCE || (wi->window_type[1] == LONG_START_SEQUENCE && !w)))
                band->thr = FFMAX(PSY_3GPP_RPEMIN*band->thr, FFMIN(band->thr,
                                  PSY_3GPP_RPELEV*pch->prev_band[w+g].thr_quiet));

            /* 5.6.1.3.1 "Preparatory steps of the perceptual entropy calculation" */
            pe += calc_pe_3gpp(band);
            a  += band->pe_const;
            active_lines += band->active_lines;

            /* 5.6.1.3.3 "Selection of the bands for avoidance of holes" */
            if (spread_en[w+g] * avoid_hole_thr > band->energy || coeffs[g].min_snr > 1.0f)
                band->avoid_holes = PSY_3GPP_AH_NONE;
            else
                band->avoid_holes = PSY_3GPP_AH_INACTIVE;
        }
    }

    /* 5.6.1.3.2 "Calculation of the desired perceptual entropy" */
    ctx->ch[channel].entropy = pe;
    desired_bits = calc_bit_demand(pctx, pe, ctx->bitres.bits, ctx->bitres.size, wi->num_windows == 8);
    desired_pe = PSY_3GPP_BITS_TO_PE(desired_bits);
    /* NOTE: PE correction is kept simple. During initial testing it had very
     *       little effect on the final bitrate. Probably a good idea to come
     *       back and do more testing later.
     */
    if (ctx->bitres.bits > 0)
        desired_pe *= av_clipf(pctx->pe.previous / PSY_3GPP_BITS_TO_PE(ctx->bitres.bits),
                               0.85f, 1.15f);
    pctx->pe.previous = PSY_3GPP_BITS_TO_PE(desired_bits);

    if (desired_pe < pe) {
        /* 5.6.1.3.4 "First Estimation of the reduction value" */
        for (w = 0; w < wi->num_windows*16; w += 16) {
            reduction = calc_reduction_3gpp(a, desired_pe, pe, active_lines);
            pe = 0.0f;
            a  = 0.0f;
            active_lines = 0.0f;
            for (g = 0; g < num_bands; g++) {
                AacPsyBand *band = &pch->band[w+g];

                band->thr = calc_reduced_thr_3gpp(band, coeffs[g].min_snr, reduction);
                /* recalculate PE */
                pe += calc_pe_3gpp(band);
                a  += band->pe_const;
                active_lines += band->active_lines;
            }
        }

        /* 5.6.1.3.5 "Second Estimation of the reduction value" */
        for (i = 0; i < 2; i++) {
            float pe_no_ah = 0.0f, desired_pe_no_ah;
            active_lines = a = 0.0f;
            for (w = 0; w < wi->num_windows*16; w += 16) {
                for (g = 0; g < num_bands; g++) {
                    AacPsyBand *band = &pch->band[w+g];

                    if (band->avoid_holes != PSY_3GPP_AH_ACTIVE) {
                        pe_no_ah += band->pe;
                        a        += band->pe_const;
                        active_lines += band->active_lines;
                    }
                }
            }
            desired_pe_no_ah = FFMAX(desired_pe - (pe - pe_no_ah), 0.0f);
            if (active_lines > 0.0f)
                reduction += calc_reduction_3gpp(a, desired_pe_no_ah, pe_no_ah, active_lines);

            pe = 0.0f;
            for (w = 0; w < wi->num_windows*16; w += 16) {
                for (g = 0; g < num_bands; g++) {
                    AacPsyBand *band = &pch->band[w+g];

                    if (active_lines > 0.0f)
                        band->thr = calc_reduced_thr_3gpp(band, coeffs[g].min_snr, reduction);
                    pe += calc_pe_3gpp(band);
                    band->norm_fac = band->active_lines / band->thr;
                    norm_fac += band->norm_fac;
                }
            }
            delta_pe = desired_pe - pe;
            if (fabs(delta_pe) > 0.05f * desired_pe)
                break;
        }

        if (pe < 1.15f * desired_pe) {
            /* 6.6.1.3.6 "Final threshold modification by linearization" */
            norm_fac = 1.0f / norm_fac;
            for (w = 0; w < wi->num_windows*16; w += 16) {
                for (g = 0; g < num_bands; g++) {
                    AacPsyBand *band = &pch->band[w+g];

                    if (band->active_lines > 0.5f) {
                        float delta_sfb_pe = band->norm_fac * norm_fac * delta_pe;
                        float thr = band->thr;

                        thr *= exp2f(delta_sfb_pe / band->active_lines);
                        if (thr > coeffs[g].min_snr * band->energy && band->avoid_holes == PSY_3GPP_AH_INACTIVE)
                            thr = FFMAX(band->thr, coeffs[g].min_snr * band->energy);
                        band->thr = thr;
                    }
                }
            }
        } else {
            /* 5.6.1.3.7 "Further perceptual entropy reduction" */
            g = num_bands;
            while (pe > desired_pe && g--) {
                for (w = 0; w < wi->num_windows*16; w+= 16) {
                    AacPsyBand *band = &pch->band[w+g];
                    if (band->avoid_holes != PSY_3GPP_AH_NONE && coeffs[g].min_snr < PSY_SNR_1DB) {
                        coeffs[g].min_snr = PSY_SNR_1DB;
                        band->thr = band->energy * PSY_SNR_1DB;
                        pe += band->active_lines * 1.5f - band->pe;
                    }
                }
            }
            /* TODO: allow more holes (unused without mid/side) */
        }
    }

    for (w = 0; w < wi->num_windows*16; w += 16) {
        for (g = 0; g < num_bands; g++) {
            AacPsyBand *band     = &pch->band[w+g];
            FFPsyBand  *psy_band = &ctx->ch[channel].psy_bands[w+g];

            psy_band->threshold = band->thr;
            psy_band->energy    = band->energy;
        }
    }

    memcpy(pch->prev_band, pch->band, sizeof(pch->band));
}

static void psy_3gpp_analyze(FFPsyContext *ctx, int channel,
                                   const float **coeffs, const FFPsyWindowInfo *wi)
{
    int ch;
    FFPsyChannelGroup *group = ff_psy_find_group(ctx, channel);

    for (ch = 0; ch < group->num_ch; ch++)
        psy_3gpp_analyze_channel(ctx, channel + ch, coeffs[ch], &wi[ch]);
}

static av_cold void psy_3gpp_end(FFPsyContext *apc)
{
    AacPsyContext *pctx = (AacPsyContext*) apc->model_priv_data;
    av_freep(&pctx->ch);
    av_freep(&apc->model_priv_data);
}

static void lame_apply_block_type(AacPsyChannel *ctx, FFPsyWindowInfo *wi, int uselongblock)
{
    int blocktype = ONLY_LONG_SEQUENCE;
    if (uselongblock) {
        if (ctx->next_window_seq == EIGHT_SHORT_SEQUENCE)
            blocktype = LONG_STOP_SEQUENCE;
    } else {
        blocktype = EIGHT_SHORT_SEQUENCE;
        if (ctx->next_window_seq == ONLY_LONG_SEQUENCE)
            ctx->next_window_seq = LONG_START_SEQUENCE;
        if (ctx->next_window_seq == LONG_STOP_SEQUENCE)
            ctx->next_window_seq = EIGHT_SHORT_SEQUENCE;
    }

    wi->window_type[0] = ctx->next_window_seq;
    ctx->next_window_seq = blocktype;
}

static FFPsyWindowInfo psy_lame_window(FFPsyContext *ctx, const float *audio,
                                       const float *la, int channel, int prev_type)
{
    AacPsyContext *pctx = (AacPsyContext*) ctx->model_priv_data;
    AacPsyChannel *pch  = &pctx->ch[channel];
    int grouping     = 0;
    int uselongblock = 1;
    int attacks[AAC_NUM_BLOCKS_SHORT + 1] = { 0 };
    int i;
    FFPsyWindowInfo wi = { { 0 } };

    if (la) {
        float hpfsmpl[AAC_BLOCK_SIZE_LONG];
        float const *pf = hpfsmpl;
        float attack_intensity[(AAC_NUM_BLOCKS_SHORT + 1) * PSY_LAME_NUM_SUBBLOCKS];
        float energy_subshort[(AAC_NUM_BLOCKS_SHORT + 1) * PSY_LAME_NUM_SUBBLOCKS];
        float energy_short[AAC_NUM_BLOCKS_SHORT + 1] = { 0 };
        const float *firbuf = la + (AAC_BLOCK_SIZE_SHORT/4 - PSY_LAME_FIR_LEN);
        int att_sum = 0;

        /* LAME comment: apply high pass filter of fs/4 */
<<<<<<< HEAD
        psy_hp_filter(firbuf, hpfsmpl, psy_fir_coeffs);
=======
        for (i = 0; i < AAC_BLOCK_SIZE_LONG; i++) {
            float sum1, sum2;
            sum1 = firbuf[i + (PSY_LAME_FIR_LEN - 1) / 2];
            sum2 = 0.0;
            for (j = 0; j < ((PSY_LAME_FIR_LEN - 1) / 2) - 1; j += 2) {
                sum1 += psy_fir_coeffs[j] * (firbuf[i + j] + firbuf[i + PSY_LAME_FIR_LEN - j]);
                sum2 += psy_fir_coeffs[j + 1] * (firbuf[i + j + 1] + firbuf[i + PSY_LAME_FIR_LEN - j - 1]);
            }
            /* NOTE: The LAME psymodel expects its input in the range -32768 to
             * 32768. Tuning this for normalized floats would be difficult. */
            hpfsmpl[i] = (sum1 + sum2) * 32768.0f;
        }
>>>>>>> a5f88736

        /* Calculate the energies of each sub-shortblock */
        for (i = 0; i < PSY_LAME_NUM_SUBBLOCKS; i++) {
            energy_subshort[i] = pch->prev_energy_subshort[i + ((AAC_NUM_BLOCKS_SHORT - 1) * PSY_LAME_NUM_SUBBLOCKS)];
            assert(pch->prev_energy_subshort[i + ((AAC_NUM_BLOCKS_SHORT - 2) * PSY_LAME_NUM_SUBBLOCKS + 1)] > 0);
            attack_intensity[i] = energy_subshort[i] / pch->prev_energy_subshort[i + ((AAC_NUM_BLOCKS_SHORT - 2) * PSY_LAME_NUM_SUBBLOCKS + 1)];
            energy_short[0] += energy_subshort[i];
        }

        for (i = 0; i < AAC_NUM_BLOCKS_SHORT * PSY_LAME_NUM_SUBBLOCKS; i++) {
            float const *const pfe = pf + AAC_BLOCK_SIZE_LONG / (AAC_NUM_BLOCKS_SHORT * PSY_LAME_NUM_SUBBLOCKS);
            float p = 1.0f;
            for (; pf < pfe; pf++)
                p = FFMAX(p, fabsf(*pf));
            pch->prev_energy_subshort[i] = energy_subshort[i + PSY_LAME_NUM_SUBBLOCKS] = p;
            energy_short[1 + i / PSY_LAME_NUM_SUBBLOCKS] += p;
            /* NOTE: The indexes below are [i + 3 - 2] in the LAME source.
             *       Obviously the 3 and 2 have some significance, or this would be just [i + 1]
             *       (which is what we use here). What the 3 stands for is ambiguous, as it is both
             *       number of short blocks, and the number of sub-short blocks.
             *       It seems that LAME is comparing each sub-block to sub-block + 1 in the
             *       previous block.
             */
            if (p > energy_subshort[i + 1])
                p = p / energy_subshort[i + 1];
            else if (energy_subshort[i + 1] > p * 10.0f)
                p = energy_subshort[i + 1] / (p * 10.0f);
            else
                p = 0.0;
            attack_intensity[i + PSY_LAME_NUM_SUBBLOCKS] = p;
        }

        /* compare energy between sub-short blocks */
        for (i = 0; i < (AAC_NUM_BLOCKS_SHORT + 1) * PSY_LAME_NUM_SUBBLOCKS; i++)
            if (!attacks[i / PSY_LAME_NUM_SUBBLOCKS])
                if (attack_intensity[i] > pch->attack_threshold)
                    attacks[i / PSY_LAME_NUM_SUBBLOCKS] = (i % PSY_LAME_NUM_SUBBLOCKS) + 1;

        /* should have energy change between short blocks, in order to avoid periodic signals */
        /* Good samples to show the effect are Trumpet test songs */
        /* GB: tuned (1) to avoid too many short blocks for test sample TRUMPET */
        /* RH: tuned (2) to let enough short blocks through for test sample FSOL and SNAPS */
        for (i = 1; i < AAC_NUM_BLOCKS_SHORT + 1; i++) {
            float const u = energy_short[i - 1];
            float const v = energy_short[i];
            float const m = FFMAX(u, v);
            if (m < 40000) {                          /* (2) */
                if (u < 1.7f * v && v < 1.7f * u) {   /* (1) */
                    if (i == 1 && attacks[0] < attacks[i])
                        attacks[0] = 0;
                    attacks[i] = 0;
                }
            }
            att_sum += attacks[i];
        }

        if (attacks[0] <= pch->prev_attack)
            attacks[0] = 0;

        att_sum += attacks[0];
        /* 3 below indicates the previous attack happened in the last sub-block of the previous sequence */
        if (pch->prev_attack == 3 || att_sum) {
            uselongblock = 0;

            for (i = 1; i < AAC_NUM_BLOCKS_SHORT + 1; i++)
                if (attacks[i] && attacks[i-1])
                    attacks[i] = 0;
        }
    } else {
        /* We have no lookahead info, so just use same type as the previous sequence. */
        uselongblock = !(prev_type == EIGHT_SHORT_SEQUENCE);
    }

    lame_apply_block_type(pch, &wi, uselongblock);

    wi.window_type[1] = prev_type;
    if (wi.window_type[0] != EIGHT_SHORT_SEQUENCE) {
        wi.num_windows  = 1;
        wi.grouping[0]  = 1;
        if (wi.window_type[0] == LONG_START_SEQUENCE)
            wi.window_shape = 0;
        else
            wi.window_shape = 1;
    } else {
        int lastgrp = 0;

        wi.num_windows = 8;
        wi.window_shape = 0;
        for (i = 0; i < 8; i++) {
            if (!((pch->next_grouping >> i) & 1))
                lastgrp = i;
            wi.grouping[lastgrp]++;
        }
    }

    /* Determine grouping, based on the location of the first attack, and save for
     * the next frame.
     * FIXME: Move this to analysis.
     * TODO: Tune groupings depending on attack location
     * TODO: Handle more than one attack in a group
     */
    for (i = 0; i < 9; i++) {
        if (attacks[i]) {
            grouping = i;
            break;
        }
    }
    pch->next_grouping = window_grouping[grouping];

    pch->prev_attack = attacks[8];

    return wi;
}

const FFPsyModel ff_aac_psy_model =
{
    .name    = "3GPP TS 26.403-inspired model",
    .init    = psy_3gpp_init,
    .window  = psy_lame_window,
    .analyze = psy_3gpp_analyze,
    .end     = psy_3gpp_end,
};<|MERGE_RESOLUTION|>--- conflicted
+++ resolved
@@ -603,7 +603,8 @@
             sum1 += psy_fir_coeffs[j] * (firbuf[i + j] + firbuf[i + PSY_LAME_FIR_LEN - j]);
             sum2 += psy_fir_coeffs[j + 1] * (firbuf[i + j + 1] + firbuf[i + PSY_LAME_FIR_LEN - j - 1]);
         }
-        /* NOTE: The LAME psymodel expects it's input in the range -32768 to 32768. Tuning this for normalized floats would be difficult. */
+        /* NOTE: The LAME psymodel expects it's input in the range -32768 to 32768.
+         *       Tuning this for normalized floats would be difficult. */
         hpfsmpl[i] = (sum1 + sum2) * 32768.0f;
     }
 }
@@ -837,22 +838,7 @@
         int att_sum = 0;
 
         /* LAME comment: apply high pass filter of fs/4 */
-<<<<<<< HEAD
         psy_hp_filter(firbuf, hpfsmpl, psy_fir_coeffs);
-=======
-        for (i = 0; i < AAC_BLOCK_SIZE_LONG; i++) {
-            float sum1, sum2;
-            sum1 = firbuf[i + (PSY_LAME_FIR_LEN - 1) / 2];
-            sum2 = 0.0;
-            for (j = 0; j < ((PSY_LAME_FIR_LEN - 1) / 2) - 1; j += 2) {
-                sum1 += psy_fir_coeffs[j] * (firbuf[i + j] + firbuf[i + PSY_LAME_FIR_LEN - j]);
-                sum2 += psy_fir_coeffs[j + 1] * (firbuf[i + j + 1] + firbuf[i + PSY_LAME_FIR_LEN - j - 1]);
-            }
-            /* NOTE: The LAME psymodel expects its input in the range -32768 to
-             * 32768. Tuning this for normalized floats would be difficult. */
-            hpfsmpl[i] = (sum1 + sum2) * 32768.0f;
-        }
->>>>>>> a5f88736
 
         /* Calculate the energies of each sub-shortblock */
         for (i = 0; i < PSY_LAME_NUM_SUBBLOCKS; i++) {
