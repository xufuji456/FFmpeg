--- conflicted
+++ resolved
@@ -198,14 +198,8 @@
 OBJS-$(CONFIG_GIF_ENCODER)             += gif.o lzwenc.o
 OBJS-$(CONFIG_GSM_DECODER)             += gsmdec.o gsmdec_data.o msgsmdec.o
 OBJS-$(CONFIG_GSM_MS_DECODER)          += gsmdec.o gsmdec_data.o msgsmdec.o
-<<<<<<< HEAD
-OBJS-$(CONFIG_H261_DECODER)            += h261dec.o h261.o h261data.o  \
-                                          mpegvideo.o error_resilience.o
+OBJS-$(CONFIG_H261_DECODER)            += h261dec.o h261.o h261data.o error_resilience.o
 OBJS-$(CONFIG_H261_ENCODER)            += h261enc.o h261.o h261data.o  \
-=======
-OBJS-$(CONFIG_H261_DECODER)            += h261dec.o h261.o error_resilience.o
-OBJS-$(CONFIG_H261_ENCODER)            += h261enc.o h261.o             \
->>>>>>> f69f4036
                                           mpegvideo_enc.o motion_est.o \
                                           ratecontrol.o mpeg12data.o
 OBJS-$(CONFIG_H263_DECODER)            += h263dec.o h263.o ituh263dec.o        \
@@ -256,12 +250,8 @@
 OBJS-$(CONFIG_MACE3_DECODER)           += mace.o
 OBJS-$(CONFIG_MACE6_DECODER)           += mace.o
 OBJS-$(CONFIG_MDEC_DECODER)            += mdec.o mpeg12.o mpeg12data.o \
-<<<<<<< HEAD
-                                          mpegvideo.o error_resilience.o
+                                          error_resilience.o
 OBJS-$(CONFIG_MICRODVD_DECODER)        += microdvddec.o ass.o
-=======
-                                          error_resilience.o
->>>>>>> f69f4036
 OBJS-$(CONFIG_MIMIC_DECODER)           += mimic.o
 OBJS-$(CONFIG_MJPEG_DECODER)           += mjpegdec.o mjpeg.o
 OBJS-$(CONFIG_MJPEG_ENCODER)           += mjpegenc.o mjpeg.o           \
@@ -405,12 +395,8 @@
 OBJS-$(CONFIG_RV30_DECODER)            += rv30.o rv34.o rv30dsp.o rv34dsp.o \
                                           error_resilience.o
 OBJS-$(CONFIG_RV40_DECODER)            += rv40.o rv34.o rv34dsp.o rv40dsp.o \
-<<<<<<< HEAD
-                                          mpegvideo.o error_resilience.o
+                                          error_resilience.o
 OBJS-$(CONFIG_SAMI_DECODER)            += samidec.o ass.o
-=======
-                                          error_resilience.o
->>>>>>> f69f4036
 OBJS-$(CONFIG_S302M_DECODER)           += s302m.o
 OBJS-$(CONFIG_SANM_DECODER)            += sanm.o
 OBJS-$(CONFIG_SGI_DECODER)             += sgidec.o
@@ -665,16 +651,10 @@
 OBJS-$(CONFIG_NUT_MUXER)               += mpegaudiodata.o
 OBJS-$(CONFIG_OGG_DEMUXER)             += xiph.o flac.o flacdata.o     \
                                           mpeg12data.o vorbis_parser.o \
-<<<<<<< HEAD
                                           dirac.o vorbis_data.o
 OBJS-$(CONFIG_OGG_MUXER)               += xiph.o flac.o flacdata.o \
                                           vorbis_data.o
-OBJS-$(CONFIG_RTP_MUXER)               += mpeg4audio.o mpegvideo.o xiph.o
-=======
-                                          dirac.o
-OBJS-$(CONFIG_OGG_MUXER)               += xiph.o flac.o flacdata.o
 OBJS-$(CONFIG_RTP_MUXER)               += mpeg4audio.o xiph.o
->>>>>>> f69f4036
 OBJS-$(CONFIG_SPDIF_DEMUXER)           += aacadtsdec.o mpeg4audio.o
 OBJS-$(CONFIG_SPDIF_MUXER)             += dca.o
 OBJS-$(CONFIG_WEBM_MUXER)              += mpeg4audio.o mpegaudiodata.o  \
