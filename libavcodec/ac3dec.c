--- conflicted
+++ resolved
@@ -297,14 +297,10 @@
  */
 static int parse_frame_header(AC3DecodeContext *s)
 {
-    AC3HeaderInfo hdr, *phdr=&hdr;
+    AC3HeaderInfo hdr;
     int err;
 
-<<<<<<< HEAD
-    err = avpriv_ac3_parse_header(&s->gbc, &phdr);
-=======
     err = ff_ac3_parse_header(&s->gbc, &hdr);
->>>>>>> 50a1c66c
     if (err)
         return err;
 
