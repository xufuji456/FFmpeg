--- conflicted
+++ resolved
@@ -1259,22 +1259,8 @@
                          int dst_stride, int src_stride1, int src_stride2,
                          int h)
 {
-<<<<<<< HEAD
-    const uint8_t *cm = ff_crop_tab + MAX_NEG_CROP;
-    int i;
-
-    for (i = 0; i < h; i++) {
-        dst[0] = cm[(9 * (src[0] + src[1]) - (src[-1] + src[2]) + 8) >> 4];
-        dst[1] = cm[(9 * (src[1] + src[2]) - (src[0]  + src[3]) + 8) >> 4];
-        dst[2] = cm[(9 * (src[2] + src[3]) - (src[1]  + src[4]) + 8) >> 4];
-        dst[3] = cm[(9 * (src[3] + src[4]) - (src[2]  + src[5]) + 8) >> 4];
-        dst[4] = cm[(9 * (src[4] + src[5]) - (src[3]  + src[6]) + 8) >> 4];
-        dst[5] = cm[(9 * (src[5] + src[6]) - (src[4]  + src[7]) + 8) >> 4];
-        dst[6] = cm[(9 * (src[6] + src[7]) - (src[5]  + src[8]) + 8) >> 4];
-        dst[7] = cm[(9 * (src[7] + src[8]) - (src[6]  + src[9]) + 8) >> 4];
-        dst   += dstStride;
-        src   += srcStride;
-    }
+    put_pixels8_l2_8(dst, src1, src2, dst_stride, src_stride1, src_stride2, h);
+
 }
 
 #if CONFIG_DIRAC_DECODER
@@ -1321,55 +1307,6 @@
 DIRAC_MC(put)
 DIRAC_MC(avg)
 #endif
-
-static void wmv2_mspel8_v_lowpass(uint8_t *dst, uint8_t *src,
-                                  int dstStride, int srcStride, int w)
-{
-    const uint8_t *cm = ff_crop_tab + MAX_NEG_CROP;
-    int i;
-
-    for (i = 0; i < w; i++) {
-        const int src_1 = src[-srcStride];
-        const int src0  = src[0];
-        const int src1  = src[srcStride];
-        const int src2  = src[2 * srcStride];
-        const int src3  = src[3 * srcStride];
-        const int src4  = src[4 * srcStride];
-        const int src5  = src[5 * srcStride];
-        const int src6  = src[6 * srcStride];
-        const int src7  = src[7 * srcStride];
-        const int src8  = src[8 * srcStride];
-        const int src9  = src[9 * srcStride];
-        dst[0 * dstStride] = cm[(9 * (src0 + src1) - (src_1 + src2) + 8) >> 4];
-        dst[1 * dstStride] = cm[(9 * (src1 + src2) - (src0  + src3) + 8) >> 4];
-        dst[2 * dstStride] = cm[(9 * (src2 + src3) - (src1  + src4) + 8) >> 4];
-        dst[3 * dstStride] = cm[(9 * (src3 + src4) - (src2  + src5) + 8) >> 4];
-        dst[4 * dstStride] = cm[(9 * (src4 + src5) - (src3  + src6) + 8) >> 4];
-        dst[5 * dstStride] = cm[(9 * (src5 + src6) - (src4  + src7) + 8) >> 4];
-        dst[6 * dstStride] = cm[(9 * (src6 + src7) - (src5  + src8) + 8) >> 4];
-        dst[7 * dstStride] = cm[(9 * (src7 + src8) - (src6  + src9) + 8) >> 4];
-        src++;
-        dst++;
-    }
-}
-
-static void put_mspel8_mc10_c(uint8_t *dst, uint8_t *src, ptrdiff_t stride)
-{
-    uint8_t half[64];
-
-    wmv2_mspel8_h_lowpass(half, src, 8, stride, 8);
-    put_pixels8_l2_8(dst, src, half, stride, stride, 8, 8);
-}
-
-static void put_mspel8_mc20_c(uint8_t *dst, uint8_t *src, ptrdiff_t stride)
-{
-    wmv2_mspel8_h_lowpass(dst, src, stride, stride, 8);
-}
-=======
-    put_pixels8_l2_8(dst, src1, src2, dst_stride, src_stride1, src_stride2, h);
->>>>>>> 256da077
-
-}
 
 static inline int pix_abs16_c(MpegEncContext *v, uint8_t *pix1, uint8_t *pix2,
                               int line_size, int h)
