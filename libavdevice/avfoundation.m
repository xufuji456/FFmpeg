--- conflicted
+++ resolved
@@ -796,11 +796,7 @@
     } else if (mediaType == AVMediaTypeMuxed) {
         #if (TARGET_OS_IPHONE && __IPHONE_OS_VERSION_MAX_ALLOWED >= 170000 || (TARGET_OS_OSX && __MAC_OS_X_VERSION_MAX_ALLOWED >= 140000))
             deviceTypes = [NSMutableArray arrayWithArray:@[AVCaptureDeviceTypeExternal]];
-<<<<<<< HEAD
-        #elseif (TARGET_OS_OSX && __MAC_OS_X_VERSION_MAX_ALLOWED < 140000)
-=======
         #elif (TARGET_OS_OSX && __MAC_OS_X_VERSION_MAX_ALLOWED < 140000)
->>>>>>> 76651396
             deviceTypes = [NSMutableArray arrayWithArray:@[AVCaptureDeviceTypeExternalUnknown]];
         #else
             return nil;
