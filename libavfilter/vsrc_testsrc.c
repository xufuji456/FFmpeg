--- conflicted
+++ resolved
@@ -557,13 +557,8 @@
 #define A 3
 
 static void rgbtest_put_pixel(uint8_t *dst, int dst_linesize,
-<<<<<<< HEAD
-                              int x, int y, int r, int g, int b, enum PixelFormat fmt,
+                              int x, int y, int r, int g, int b, enum AVPixelFormat fmt,
                               uint8_t rgba_map[4])
-=======
-                              int x, int y, int r, int g, int b, enum AVPixelFormat fmt,
-                              int rgba_map[4])
->>>>>>> 716d413c
 {
     int32_t v;
     uint8_t *p;
@@ -581,19 +576,11 @@
         p = dst + 3*x + y*dst_linesize;
         AV_WL24(p, v);
         break;
-<<<<<<< HEAD
-    case PIX_FMT_RGBA:
-    case PIX_FMT_BGRA:
-    case PIX_FMT_ARGB:
-    case PIX_FMT_ABGR:
-        v = (r << (rgba_map[R]*8)) + (g << (rgba_map[G]*8)) + (b << (rgba_map[B]*8)) + (255 << (rgba_map[A]*8));
-=======
     case AV_PIX_FMT_RGBA:
     case AV_PIX_FMT_BGRA:
     case AV_PIX_FMT_ARGB:
     case AV_PIX_FMT_ABGR:
-        v = (r << (rgba_map[R]*8)) + (g << (rgba_map[G]*8)) + (b << (rgba_map[B]*8));
->>>>>>> 716d413c
+        v = (r << (rgba_map[R]*8)) + (g << (rgba_map[G]*8)) + (b << (rgba_map[B]*8)) + (255 << (rgba_map[A]*8));
         p = dst + 4*x + y*dst_linesize;
         AV_WL32(p, v);
         break;
@@ -648,19 +635,7 @@
 {
     TestSourceContext *test = outlink->src->priv;
 
-<<<<<<< HEAD
     ff_fill_rgba_map(test->rgba_map, outlink->format);
-=======
-    switch (outlink->format) {
-    case AV_PIX_FMT_ARGB:  test->rgba_map[A] = 0; test->rgba_map[R] = 1; test->rgba_map[G] = 2; test->rgba_map[B] = 3; break;
-    case AV_PIX_FMT_ABGR:  test->rgba_map[A] = 0; test->rgba_map[B] = 1; test->rgba_map[G] = 2; test->rgba_map[R] = 3; break;
-    case AV_PIX_FMT_RGBA:
-    case AV_PIX_FMT_RGB24: test->rgba_map[R] = 0; test->rgba_map[G] = 1; test->rgba_map[B] = 2; test->rgba_map[A] = 3; break;
-    case AV_PIX_FMT_BGRA:
-    case AV_PIX_FMT_BGR24: test->rgba_map[B] = 0; test->rgba_map[G] = 1; test->rgba_map[R] = 2; test->rgba_map[A] = 3; break;
-    }
-
->>>>>>> 716d413c
     return config_props(outlink);
 }
 
