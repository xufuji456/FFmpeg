/*
 * This file is part of FFmpeg.
 *
 * FFmpeg is free software; you can redistribute it and/or
 * modify it under the terms of the GNU Lesser General Public
 * License as published by the Free Software Foundation; either
 * version 2.1 of the License, or (at your option) any later version.
 *
 * FFmpeg is distributed in the hope that it will be useful,
 * but WITHOUT ANY WARRANTY; without even the implied warranty of
 * MERCHANTABILITY or FITNESS FOR A PARTICULAR PURPOSE.  See the GNU
 * Lesser General Public License for more details.
 *
 * You should have received a copy of the GNU Lesser General Public
 * License along with FFmpeg; if not, write to the Free Software
 * Foundation, Inc., 51 Franklin Street, Fifth Floor, Boston, MA 02110-1301 USA
 */

#ifndef SWSCALE_VERSION_H
#define SWSCALE_VERSION_H

/**
 * @file
 * swscale version macros
 */

#include "libavutil/avutil.h"

#define LIBSWSCALE_VERSION_MAJOR 2
#define LIBSWSCALE_VERSION_MINOR 1
<<<<<<< HEAD
#define LIBSWSCALE_VERSION_MICRO 100
=======
#define LIBSWSCALE_VERSION_MICRO 1
>>>>>>> 8821ae64

#define LIBSWSCALE_VERSION_INT  AV_VERSION_INT(LIBSWSCALE_VERSION_MAJOR, \
                                               LIBSWSCALE_VERSION_MINOR, \
                                               LIBSWSCALE_VERSION_MICRO)
#define LIBSWSCALE_VERSION      AV_VERSION(LIBSWSCALE_VERSION_MAJOR, \
                                           LIBSWSCALE_VERSION_MINOR, \
                                           LIBSWSCALE_VERSION_MICRO)
#define LIBSWSCALE_BUILD        LIBSWSCALE_VERSION_INT

#define LIBSWSCALE_IDENT        "SwS" AV_STRINGIFY(LIBSWSCALE_VERSION)

/**
 * FF_API_* defines may be placed below to indicate public API that will be
 * dropped at a future version bump. The defines themselves are not part of
 * the public API and may change, break or disappear at any time.
 */

#ifndef FF_API_SWS_GETCONTEXT
#define FF_API_SWS_GETCONTEXT  (LIBSWSCALE_VERSION_MAJOR < 3)
#endif
#ifndef FF_API_SWS_CPU_CAPS
#define FF_API_SWS_CPU_CAPS    (LIBSWSCALE_VERSION_MAJOR < 3)
#endif
#ifndef FF_API_SWS_FORMAT_NAME
#define FF_API_SWS_FORMAT_NAME  (LIBSWSCALE_VERSION_MAJOR < 3)
#endif

#endif /* SWSCALE_VERSION_H */<|MERGE_RESOLUTION|>--- conflicted
+++ resolved
@@ -28,11 +28,7 @@
 
 #define LIBSWSCALE_VERSION_MAJOR 2
 #define LIBSWSCALE_VERSION_MINOR 1
-<<<<<<< HEAD
-#define LIBSWSCALE_VERSION_MICRO 100
-=======
-#define LIBSWSCALE_VERSION_MICRO 1
->>>>>>> 8821ae64
+#define LIBSWSCALE_VERSION_MICRO 101
 
 #define LIBSWSCALE_VERSION_INT  AV_VERSION_INT(LIBSWSCALE_VERSION_MAJOR, \
                                                LIBSWSCALE_VERSION_MINOR, \
