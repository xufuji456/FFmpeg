include $(SUBDIR)../config.mak

NAME = avformat
FFLIBS = avcodec avutil

HEADERS = avformat.h                                                    \
          avio.h                                                        \
          version.h                                                     \

OBJS = allformats.o         \
       avio.o               \
       aviobuf.o            \
       cutils.o             \
       id3v1.o              \
       id3v2.o              \
       log2_tab.o           \
       metadata.o           \
       mux.o                \
       options.o            \
       os_support.o         \
       riff.o               \
       sdp.o                \
       seek.o               \
       subtitles.o          \
       utils.o              \

OBJS-$(CONFIG_NETWORK)                   += network.o
OBJS-$(CONFIG_RTPDEC)                    += rdt.o                       \
                                            rtp.o                       \
                                            rtpdec.o                    \
                                            rtpdec_amr.o                \
                                            rtpdec_asf.o                \
                                            rtpdec_g726.o               \
                                            rtpdec_h263.o               \
                                            rtpdec_h263_rfc2190.o       \
                                            rtpdec_h264.o               \
                                            rtpdec_ilbc.o               \
                                            rtpdec_jpeg.o               \
                                            rtpdec_latm.o               \
                                            rtpdec_mpeg12.o             \
                                            rtpdec_mpeg4.o              \
                                            rtpdec_mpegts.o             \
                                            rtpdec_qcelp.o              \
                                            rtpdec_qdm2.o               \
                                            rtpdec_qt.o                 \
                                            rtpdec_svq3.o               \
                                            rtpdec_vp8.o                \
                                            rtpdec_xiph.o               \
                                            srtp.o
OBJS-$(CONFIG_RTPENC_CHAIN)              += rtpenc_chain.o rtp.o

# muxers/demuxers
OBJS-$(CONFIG_A64_MUXER)                 += a64.o rawenc.o
OBJS-$(CONFIG_AAC_DEMUXER)               += aacdec.o rawdec.o
OBJS-$(CONFIG_AC3_DEMUXER)               += ac3dec.o rawdec.o
OBJS-$(CONFIG_AC3_MUXER)                 += rawenc.o
OBJS-$(CONFIG_ACT_DEMUXER)               += act.o
OBJS-$(CONFIG_ADF_DEMUXER)               += bintext.o sauce.o
OBJS-$(CONFIG_ADX_DEMUXER)               += adxdec.o
OBJS-$(CONFIG_ADX_MUXER)                 += rawenc.o
OBJS-$(CONFIG_ADTS_MUXER)                += adtsenc.o
OBJS-$(CONFIG_AEA_DEMUXER)               += aea.o pcm.o
OBJS-$(CONFIG_AFC_DEMUXER)               += afc.o
OBJS-$(CONFIG_AIFF_DEMUXER)              += aiffdec.o pcm.o isom.o \
                                            mov_chan.o
OBJS-$(CONFIG_AIFF_MUXER)                += aiffenc.o isom.o id3v2enc.o
OBJS-$(CONFIG_AMR_DEMUXER)               += amr.o
OBJS-$(CONFIG_AMR_MUXER)                 += amr.o
OBJS-$(CONFIG_ANM_DEMUXER)               += anm.o
OBJS-$(CONFIG_APC_DEMUXER)               += apc.o
OBJS-$(CONFIG_APE_DEMUXER)               += ape.o apetag.o img2.o
OBJS-$(CONFIG_AQTITLE_DEMUXER)           += aqtitledec.o
OBJS-$(CONFIG_ASF_DEMUXER)               += asfdec.o asf.o asfcrypt.o \
                                            avlanguage.o
OBJS-$(CONFIG_ASF_MUXER)                 += asfenc.o asf.o
OBJS-$(CONFIG_ASS_DEMUXER)               += assdec.o
OBJS-$(CONFIG_ASS_MUXER)                 += assenc.o
OBJS-$(CONFIG_AST_DEMUXER)               += ast.o astdec.o
OBJS-$(CONFIG_AST_MUXER)                 += ast.o astenc.o
OBJS-$(CONFIG_AU_DEMUXER)                += au.o pcm.o
OBJS-$(CONFIG_AU_MUXER)                  += au.o rawenc.o
OBJS-$(CONFIG_AVI_DEMUXER)               += avidec.o
OBJS-$(CONFIG_AVI_MUXER)                 += avienc.o
OBJS-$(CONFIG_AVISYNTH)                  += avisynth.o
OBJS-$(CONFIG_AVM2_MUXER)                += swfenc.o swf.o
OBJS-$(CONFIG_AVR_DEMUXER)               += avr.o pcm.o
OBJS-$(CONFIG_AVS_DEMUXER)               += avs.o vocdec.o voc.o
OBJS-$(CONFIG_BETHSOFTVID_DEMUXER)       += bethsoftvid.o
OBJS-$(CONFIG_BFI_DEMUXER)               += bfi.o
OBJS-$(CONFIG_BINK_DEMUXER)              += bink.o
OBJS-$(CONFIG_BINTEXT_DEMUXER)           += bintext.o sauce.o
OBJS-$(CONFIG_BIT_DEMUXER)               += bit.o
OBJS-$(CONFIG_BIT_MUXER)                 += bit.o
OBJS-$(CONFIG_BMV_DEMUXER)               += bmv.o
OBJS-$(CONFIG_BRSTM_DEMUXER)             += brstm.o
OBJS-$(CONFIG_C93_DEMUXER)               += c93.o vocdec.o voc.o
OBJS-$(CONFIG_CAF_DEMUXER)               += cafdec.o caf.o mov.o mov_chan.o \
                                            isom.o
OBJS-$(CONFIG_CAF_MUXER)                 += cafenc.o caf.o riff.o isom.o
OBJS-$(CONFIG_CAVSVIDEO_DEMUXER)         += cavsvideodec.o rawdec.o
OBJS-$(CONFIG_CAVSVIDEO_MUXER)           += rawenc.o
OBJS-$(CONFIG_CDG_DEMUXER)               += cdg.o
OBJS-$(CONFIG_CDXL_DEMUXER)              += cdxl.o
OBJS-$(CONFIG_CONCAT_DEMUXER)            += concatdec.o
OBJS-$(CONFIG_CRC_MUXER)                 += crcenc.o
OBJS-$(CONFIG_DAUD_DEMUXER)              += daud.o
OBJS-$(CONFIG_DAUD_MUXER)                += daud.o
OBJS-$(CONFIG_DFA_DEMUXER)               += dfa.o
OBJS-$(CONFIG_DIRAC_DEMUXER)             += diracdec.o rawdec.o
OBJS-$(CONFIG_DIRAC_MUXER)               += rawenc.o
OBJS-$(CONFIG_DNXHD_DEMUXER)             += dnxhddec.o rawdec.o
OBJS-$(CONFIG_DNXHD_MUXER)               += rawenc.o
OBJS-$(CONFIG_DSICIN_DEMUXER)            += dsicin.o
OBJS-$(CONFIG_DTSHD_DEMUXER)             += dtshddec.o
OBJS-$(CONFIG_DTS_DEMUXER)               += dtsdec.o rawdec.o
OBJS-$(CONFIG_DTS_MUXER)                 += rawenc.o
OBJS-$(CONFIG_DV_DEMUXER)                += dv.o
OBJS-$(CONFIG_DV_MUXER)                  += dvenc.o
OBJS-$(CONFIG_DXA_DEMUXER)               += dxa.o
OBJS-$(CONFIG_EA_CDATA_DEMUXER)          += eacdata.o
OBJS-$(CONFIG_EA_DEMUXER)                += electronicarts.o
OBJS-$(CONFIG_EAC3_DEMUXER)              += ac3dec.o rawdec.o
OBJS-$(CONFIG_EAC3_MUXER)                += rawenc.o
OBJS-$(CONFIG_EPAF_DEMUXER)              += epafdec.o pcm.o
OBJS-$(CONFIG_FFM_DEMUXER)               += ffmdec.o
OBJS-$(CONFIG_FFM_MUXER)                 += ffmenc.o
OBJS-$(CONFIG_FFMETADATA_DEMUXER)        += ffmetadec.o
OBJS-$(CONFIG_FFMETADATA_MUXER)          += ffmetaenc.o
OBJS-$(CONFIG_FILMSTRIP_DEMUXER)         += filmstripdec.o
OBJS-$(CONFIG_FILMSTRIP_MUXER)           += filmstripenc.o
OBJS-$(CONFIG_FLAC_DEMUXER)              += flacdec.o rawdec.o \
                                            oggparsevorbis.o \
                                            vorbiscomment.o
OBJS-$(CONFIG_FLAC_MUXER)                += flacenc.o flacenc_header.o \
                                            vorbiscomment.o
OBJS-$(CONFIG_FLIC_DEMUXER)              += flic.o
OBJS-$(CONFIG_FLV_DEMUXER)               += flvdec.o
OBJS-$(CONFIG_FLV_MUXER)                 += flvenc.o avc.o
OBJS-$(CONFIG_FOURXM_DEMUXER)            += 4xm.o
OBJS-$(CONFIG_FRAMECRC_MUXER)            += framecrcenc.o framehash.o
OBJS-$(CONFIG_FRAMEMD5_MUXER)            += md5enc.o framehash.o
OBJS-$(CONFIG_FRM_DEMUXER)               += frmdec.o
OBJS-$(CONFIG_GIF_MUXER)                 += gif.o
OBJS-$(CONFIG_GIF_DEMUXER)               += gifdec.o
OBJS-$(CONFIG_GSM_DEMUXER)               += gsmdec.o
OBJS-$(CONFIG_GXF_DEMUXER)               += gxf.o
OBJS-$(CONFIG_GXF_MUXER)                 += gxfenc.o audiointerleave.o
OBJS-$(CONFIG_G722_DEMUXER)              += g722.o rawdec.o
OBJS-$(CONFIG_G722_MUXER)                += rawenc.o
OBJS-$(CONFIG_G723_1_DEMUXER)            += g723_1.o
OBJS-$(CONFIG_G723_1_MUXER)              += rawenc.o
OBJS-$(CONFIG_G729_DEMUXER)              += g729dec.o
OBJS-$(CONFIG_H261_DEMUXER)              += h261dec.o rawdec.o
OBJS-$(CONFIG_H261_MUXER)                += rawenc.o
OBJS-$(CONFIG_H263_DEMUXER)              += h263dec.o rawdec.o
OBJS-$(CONFIG_H263_MUXER)                += rawenc.o
OBJS-$(CONFIG_H264_DEMUXER)              += h264dec.o rawdec.o
OBJS-$(CONFIG_H264_MUXER)                += rawenc.o
OBJS-$(CONFIG_HLS_DEMUXER)               += hls.o
OBJS-$(CONFIG_HLS_MUXER)                 += hlsenc.o mpegtsenc.o
OBJS-$(CONFIG_ICO_DEMUXER)               += icodec.o
OBJS-$(CONFIG_ICO_MUXER)                 += icoenc.o
OBJS-$(CONFIG_IDCIN_DEMUXER)             += idcin.o
OBJS-$(CONFIG_IDF_DEMUXER)               += bintext.o sauce.o
OBJS-$(CONFIG_IFF_DEMUXER)               += iff.o
OBJS-$(CONFIG_ILBC_DEMUXER)              += ilbc.o
OBJS-$(CONFIG_ILBC_MUXER)                += ilbc.o
OBJS-$(CONFIG_IMAGE2_DEMUXER)            += img2dec.o img2.o
OBJS-$(CONFIG_IMAGE2_MUXER)              += img2enc.o img2.o
OBJS-$(CONFIG_IMAGE2PIPE_DEMUXER)        += img2dec.o img2.o
OBJS-$(CONFIG_IMAGE2PIPE_MUXER)          += img2enc.o img2.o
OBJS-$(CONFIG_INGENIENT_DEMUXER)         += ingenientdec.o rawdec.o
OBJS-$(CONFIG_IPMOVIE_DEMUXER)           += ipmovie.o
OBJS-$(CONFIG_IRCAM_DEMUXER)             += ircamdec.o ircam.o pcm.o
OBJS-$(CONFIG_IRCAM_MUXER)               += ircamenc.o ircam.o rawenc.o
OBJS-$(CONFIG_ISS_DEMUXER)               += iss.o
OBJS-$(CONFIG_IV8_DEMUXER)               += iv8.o
OBJS-$(CONFIG_IVF_DEMUXER)               += ivfdec.o
OBJS-$(CONFIG_IVF_MUXER)                 += ivfenc.o
OBJS-$(CONFIG_JACOSUB_DEMUXER)           += jacosubdec.o
OBJS-$(CONFIG_JACOSUB_MUXER)             += jacosubenc.o rawenc.o
OBJS-$(CONFIG_JV_DEMUXER)                += jvdec.o
OBJS-$(CONFIG_LATM_DEMUXER)              += rawdec.o
OBJS-$(CONFIG_LATM_MUXER)                += latmenc.o rawenc.o
OBJS-$(CONFIG_LMLM4_DEMUXER)             += lmlm4.o
OBJS-$(CONFIG_LOAS_DEMUXER)              += loasdec.o rawdec.o
OBJS-$(CONFIG_LVF_DEMUXER)               += lvfdec.o
OBJS-$(CONFIG_LXF_DEMUXER)               += lxfdec.o
OBJS-$(CONFIG_M4V_DEMUXER)               += m4vdec.o rawdec.o
OBJS-$(CONFIG_M4V_MUXER)                 += rawenc.o
OBJS-$(CONFIG_MATROSKA_DEMUXER)          += matroskadec.o matroska.o  \
                                            isom.o rmsipr.o
OBJS-$(CONFIG_MATROSKA_MUXER)            += matroskaenc.o matroska.o \
                                            isom.o avc.o \
                                            flacenc_header.o avlanguage.o
OBJS-$(CONFIG_MD5_MUXER)                 += md5enc.o
OBJS-$(CONFIG_MGSTS_DEMUXER)             += mgsts.o
OBJS-$(CONFIG_MICRODVD_DEMUXER)          += microdvddec.o
OBJS-$(CONFIG_MICRODVD_MUXER)            += microdvdenc.o
OBJS-$(CONFIG_MJPEG_DEMUXER)             += rawdec.o
OBJS-$(CONFIG_MJPEG_MUXER)               += rawenc.o
OBJS-$(CONFIG_MLP_DEMUXER)               += rawdec.o
OBJS-$(CONFIG_MLP_MUXER)                 += rawenc.o
OBJS-$(CONFIG_MM_DEMUXER)                += mm.o
OBJS-$(CONFIG_MMF_DEMUXER)               += mmf.o
OBJS-$(CONFIG_MMF_MUXER)                 += mmf.o rawenc.o
OBJS-$(CONFIG_MOV_DEMUXER)               += mov.o isom.o mov_chan.o
OBJS-$(CONFIG_MOV_MUXER)                 += movenc.o isom.o avc.o \
                                            movenchint.o mov_chan.o rtp.o
OBJS-$(CONFIG_MP2_MUXER)                 += mp3enc.o rawenc.o id3v2enc.o
OBJS-$(CONFIG_MP3_DEMUXER)               += mp3dec.o
OBJS-$(CONFIG_MP3_MUXER)                 += mp3enc.o rawenc.o id3v2enc.o
OBJS-$(CONFIG_MPC_DEMUXER)               += mpc.o apetag.o img2.o
OBJS-$(CONFIG_MPC8_DEMUXER)              += mpc8.o apetag.o img2.o
OBJS-$(CONFIG_MPEG1SYSTEM_MUXER)         += mpegenc.o
OBJS-$(CONFIG_MPEG1VCD_MUXER)            += mpegenc.o
OBJS-$(CONFIG_MPEG2DVD_MUXER)            += mpegenc.o
OBJS-$(CONFIG_MPEG2VOB_MUXER)            += mpegenc.o
OBJS-$(CONFIG_MPEG2SVCD_MUXER)           += mpegenc.o
OBJS-$(CONFIG_MPEG1VIDEO_MUXER)          += rawenc.o
OBJS-$(CONFIG_MPEG2VIDEO_MUXER)          += rawenc.o
OBJS-$(CONFIG_MPEGPS_DEMUXER)            += mpeg.o
OBJS-$(CONFIG_MPEGTS_DEMUXER)            += mpegts.o isom.o
OBJS-$(CONFIG_MPEGTS_MUXER)              += mpegtsenc.o
OBJS-$(CONFIG_MPEGVIDEO_DEMUXER)         += mpegvideodec.o rawdec.o
OBJS-$(CONFIG_MPJPEG_MUXER)              += mpjpeg.o
OBJS-$(CONFIG_MPL2_DEMUXER)              += mpl2dec.o
OBJS-$(CONFIG_MPSUB_DEMUXER)             += mpsubdec.o
OBJS-$(CONFIG_MSNWC_TCP_DEMUXER)         += msnwc_tcp.o
OBJS-$(CONFIG_MTV_DEMUXER)               += mtv.o
OBJS-$(CONFIG_MVI_DEMUXER)               += mvi.o
OBJS-$(CONFIG_MV_DEMUXER)                += mvdec.o
OBJS-$(CONFIG_MXF_DEMUXER)               += mxfdec.o mxf.o
OBJS-$(CONFIG_MXF_MUXER)                 += mxfenc.o mxf.o audiointerleave.o
OBJS-$(CONFIG_MXG_DEMUXER)               += mxg.o
OBJS-$(CONFIG_NC_DEMUXER)                += ncdec.o
OBJS-$(CONFIG_NISTSPHERE_DEMUXER)        += nistspheredec.o pcm.o
OBJS-$(CONFIG_NSV_DEMUXER)               += nsvdec.o
OBJS-$(CONFIG_NULL_MUXER)                += nullenc.o
OBJS-$(CONFIG_NUT_DEMUXER)               += nutdec.o nut.o
OBJS-$(CONFIG_NUT_MUXER)                 += nutenc.o nut.o
OBJS-$(CONFIG_NUV_DEMUXER)               += nuv.o
OBJS-$(CONFIG_OGG_DEMUXER)               += oggdec.o         \
                                            oggparsecelt.o   \
                                            oggparsedirac.o  \
                                            oggparseflac.o   \
                                            oggparseogm.o    \
                                            oggparseopus.o   \
                                            oggparseskeleton.o \
                                            oggparsespeex.o  \
                                            oggparsetheora.o \
                                            oggparsevorbis.o \
                                            vorbiscomment.o
OBJS-$(CONFIG_OGG_MUXER)                 += oggenc.o \
                                            vorbiscomment.o
OBJS-$(CONFIG_OMA_DEMUXER)               += omadec.o pcm.o oma.o
OBJS-$(CONFIG_OMA_MUXER)                 += omaenc.o rawenc.o oma.o id3v2enc.o
OBJS-$(CONFIG_PAF_DEMUXER)               += paf.o
OBJS-$(CONFIG_PCM_ALAW_DEMUXER)          += pcmdec.o pcm.o
OBJS-$(CONFIG_PCM_ALAW_MUXER)            += pcmenc.o rawenc.o
OBJS-$(CONFIG_PCM_F32BE_DEMUXER)         += pcmdec.o pcm.o
OBJS-$(CONFIG_PCM_F32BE_MUXER)           += pcmenc.o rawenc.o
OBJS-$(CONFIG_PCM_F32LE_DEMUXER)         += pcmdec.o pcm.o
OBJS-$(CONFIG_PCM_F32LE_MUXER)           += pcmenc.o rawenc.o
OBJS-$(CONFIG_PCM_F64BE_DEMUXER)         += pcmdec.o pcm.o
OBJS-$(CONFIG_PCM_F64BE_MUXER)           += pcmenc.o rawenc.o
OBJS-$(CONFIG_PCM_F64LE_DEMUXER)         += pcmdec.o pcm.o
OBJS-$(CONFIG_PCM_F64LE_MUXER)           += pcmenc.o rawenc.o
OBJS-$(CONFIG_PCM_MULAW_DEMUXER)         += pcmdec.o pcm.o
OBJS-$(CONFIG_PCM_MULAW_MUXER)           += pcmenc.o rawenc.o
OBJS-$(CONFIG_PCM_S16BE_DEMUXER)         += pcmdec.o pcm.o
OBJS-$(CONFIG_PCM_S16BE_MUXER)           += pcmenc.o rawenc.o
OBJS-$(CONFIG_PCM_S16LE_DEMUXER)         += pcmdec.o pcm.o
OBJS-$(CONFIG_PCM_S16LE_MUXER)           += pcmenc.o rawenc.o
OBJS-$(CONFIG_PCM_S24BE_DEMUXER)         += pcmdec.o pcm.o
OBJS-$(CONFIG_PCM_S24BE_MUXER)           += pcmenc.o rawenc.o
OBJS-$(CONFIG_PCM_S24LE_DEMUXER)         += pcmdec.o pcm.o
OBJS-$(CONFIG_PCM_S24LE_MUXER)           += pcmenc.o rawenc.o
OBJS-$(CONFIG_PCM_S32BE_DEMUXER)         += pcmdec.o pcm.o
OBJS-$(CONFIG_PCM_S32BE_MUXER)           += pcmenc.o rawenc.o
OBJS-$(CONFIG_PCM_S32LE_DEMUXER)         += pcmdec.o pcm.o
OBJS-$(CONFIG_PCM_S32LE_MUXER)           += pcmenc.o rawenc.o
OBJS-$(CONFIG_PCM_S8_DEMUXER)            += pcmdec.o pcm.o
OBJS-$(CONFIG_PCM_S8_MUXER)              += pcmenc.o rawenc.o
OBJS-$(CONFIG_PCM_U16BE_DEMUXER)         += pcmdec.o pcm.o
OBJS-$(CONFIG_PCM_U16BE_MUXER)           += pcmenc.o rawenc.o
OBJS-$(CONFIG_PCM_U16LE_DEMUXER)         += pcmdec.o pcm.o
OBJS-$(CONFIG_PCM_U16LE_MUXER)           += pcmenc.o rawenc.o
OBJS-$(CONFIG_PCM_U24BE_DEMUXER)         += pcmdec.o pcm.o
OBJS-$(CONFIG_PCM_U24BE_MUXER)           += pcmenc.o rawenc.o
OBJS-$(CONFIG_PCM_U24LE_DEMUXER)         += pcmdec.o pcm.o
OBJS-$(CONFIG_PCM_U24LE_MUXER)           += pcmenc.o rawenc.o
OBJS-$(CONFIG_PCM_U32BE_DEMUXER)         += pcmdec.o pcm.o
OBJS-$(CONFIG_PCM_U32BE_MUXER)           += pcmenc.o rawenc.o
OBJS-$(CONFIG_PCM_U32LE_DEMUXER)         += pcmdec.o pcm.o
OBJS-$(CONFIG_PCM_U32LE_MUXER)           += pcmenc.o rawenc.o
OBJS-$(CONFIG_PCM_U8_DEMUXER)            += pcmdec.o pcm.o
OBJS-$(CONFIG_PCM_U8_MUXER)              += pcmenc.o rawenc.o
OBJS-$(CONFIG_PJS_DEMUXER)               += pjsdec.o
OBJS-$(CONFIG_PMP_DEMUXER)               += pmpdec.o
OBJS-$(CONFIG_PVA_DEMUXER)               += pva.o
OBJS-$(CONFIG_PVF_DEMUXER)               += pvfdec.o pcm.o
OBJS-$(CONFIG_QCP_DEMUXER)               += qcp.o
OBJS-$(CONFIG_R3D_DEMUXER)               += r3d.o
OBJS-$(CONFIG_RAWVIDEO_DEMUXER)          += rawvideodec.o
OBJS-$(CONFIG_RAWVIDEO_MUXER)            += rawenc.o
OBJS-$(CONFIG_REALTEXT_DEMUXER)          += realtextdec.o
OBJS-$(CONFIG_RL2_DEMUXER)               += rl2.o
OBJS-$(CONFIG_RM_DEMUXER)                += rmdec.o rm.o rmsipr.o
OBJS-$(CONFIG_RM_MUXER)                  += rmenc.o rm.o
OBJS-$(CONFIG_ROQ_DEMUXER)               += idroqdec.o
OBJS-$(CONFIG_ROQ_MUXER)                 += idroqenc.o rawenc.o
OBJS-$(CONFIG_RSO_DEMUXER)               += rsodec.o rso.o pcm.o
OBJS-$(CONFIG_RSO_MUXER)                 += rsoenc.o rso.o
OBJS-$(CONFIG_RPL_DEMUXER)               += rpl.o
OBJS-$(CONFIG_RTP_MUXER)                 += rtp.o         \
                                            rtpenc_aac.o     \
                                            rtpenc_latm.o    \
                                            rtpenc_amr.o     \
                                            rtpenc_h263.o    \
                                            rtpenc_h263_rfc2190.o \
                                            rtpenc_jpeg.o \
                                            rtpenc_mpv.o     \
                                            rtpenc.o      \
                                            rtpenc_h264.o \
                                            rtpenc_vp8.o  \
                                            rtpenc_xiph.o \
                                            avc.o
OBJS-$(CONFIG_RTSP_DEMUXER)              += rtsp.o rtspdec.o httpauth.o \
                                            urldecode.o
OBJS-$(CONFIG_RTSP_MUXER)                += rtsp.o rtspenc.o httpauth.o \
                                            urldecode.o
OBJS-$(CONFIG_SAMI_DEMUXER)              += samidec.o
OBJS-$(CONFIG_SAP_DEMUXER)               += sapdec.o
OBJS-$(CONFIG_SAP_MUXER)                 += sapenc.o
OBJS-$(CONFIG_SBG_DEMUXER)               += sbgdec.o
OBJS-$(CONFIG_SDP_DEMUXER)               += rtsp.o
OBJS-$(CONFIG_SEGAFILM_DEMUXER)          += segafilm.o
OBJS-$(CONFIG_SEGMENT_MUXER)             += segment.o
OBJS-$(CONFIG_SHORTEN_DEMUXER)           += rawdec.o
OBJS-$(CONFIG_SIFF_DEMUXER)              += siff.o
OBJS-$(CONFIG_SMACKER_DEMUXER)           += smacker.o
OBJS-$(CONFIG_SMJPEG_DEMUXER)            += smjpegdec.o smjpeg.o
OBJS-$(CONFIG_SMJPEG_MUXER)              += smjpegenc.o smjpeg.o
OBJS-$(CONFIG_SMOOTHSTREAMING_MUXER)     += smoothstreamingenc.o isom.o
OBJS-$(CONFIG_SMUSH_DEMUXER)             += smush.o
OBJS-$(CONFIG_SOL_DEMUXER)               += sol.o pcm.o
OBJS-$(CONFIG_SOX_DEMUXER)               += soxdec.o pcm.o
OBJS-$(CONFIG_SOX_MUXER)                 += soxenc.o rawenc.o
OBJS-$(CONFIG_SPDIF_DEMUXER)             += spdif.o spdifdec.o
OBJS-$(CONFIG_SPDIF_MUXER)               += spdif.o spdifenc.o
OBJS-$(CONFIG_SRT_DEMUXER)               += srtdec.o
OBJS-$(CONFIG_SRT_MUXER)                 += srtenc.o
OBJS-$(CONFIG_STR_DEMUXER)               += psxstr.o
OBJS-$(CONFIG_SUBVIEWER1_DEMUXER)        += subviewer1dec.o
OBJS-$(CONFIG_SUBVIEWER_DEMUXER)         += subviewerdec.o
OBJS-$(CONFIG_SWF_DEMUXER)               += swfdec.o swf.o
OBJS-$(CONFIG_SWF_MUXER)                 += swfenc.o swf.o
OBJS-$(CONFIG_TAK_DEMUXER)               += takdec.o apetag.o img2.o rawdec.o
OBJS-$(CONFIG_TEDCAPTIONS_DEMUXER)       += tedcaptionsdec.o
OBJS-$(CONFIG_TEE_MUXER)                 += tee.o
OBJS-$(CONFIG_THP_DEMUXER)               += thp.o
OBJS-$(CONFIG_TIERTEXSEQ_DEMUXER)        += tiertexseq.o
OBJS-$(CONFIG_MKVTIMESTAMP_V2_MUXER)     += mkvtimestamp_v2.o
OBJS-$(CONFIG_TMV_DEMUXER)               += tmv.o
OBJS-$(CONFIG_TRUEHD_DEMUXER)            += rawdec.o
OBJS-$(CONFIG_TRUEHD_MUXER)              += rawenc.o
OBJS-$(CONFIG_TTA_DEMUXER)               += tta.o
OBJS-$(CONFIG_TTY_DEMUXER)               += tty.o sauce.o
OBJS-$(CONFIG_TXD_DEMUXER)               += txd.o
OBJS-$(CONFIG_VC1_DEMUXER)               += rawdec.o
OBJS-$(CONFIG_VC1T_DEMUXER)              += vc1test.o
OBJS-$(CONFIG_VC1T_MUXER)                += vc1testenc.o
OBJS-$(CONFIG_VIVO_DEMUXER)              += vivo.o
OBJS-$(CONFIG_VMD_DEMUXER)               += sierravmd.o
OBJS-$(CONFIG_VOC_DEMUXER)               += vocdec.o voc.o
OBJS-$(CONFIG_VOC_MUXER)                 += vocenc.o voc.o
OBJS-$(CONFIG_VPLAYER_DEMUXER)           += vplayerdec.o
OBJS-$(CONFIG_VQF_DEMUXER)               += vqf.o
OBJS-$(CONFIG_W64_DEMUXER)               += wavdec.o w64.o pcm.o
OBJS-$(CONFIG_W64_MUXER)                 += wavenc.o w64.o
OBJS-$(CONFIG_WAV_DEMUXER)               += wavdec.o pcm.o
OBJS-$(CONFIG_WAV_MUXER)                 += wavenc.o
OBJS-$(CONFIG_WC3_DEMUXER)               += wc3movie.o
OBJS-$(CONFIG_WEBM_MUXER)                += matroskaenc.o matroska.o \
                                            isom.o avc.o \
                                            flacenc_header.o avlanguage.o
OBJS-$(CONFIG_WEBVTT_DEMUXER)            += webvttdec.o
OBJS-$(CONFIG_WSAUD_DEMUXER)             += westwood_aud.o
OBJS-$(CONFIG_WSVQA_DEMUXER)             += westwood_vqa.o
OBJS-$(CONFIG_WTV_DEMUXER)               += wtvdec.o wtv.o asfdec.o asf.o asfcrypt.o \
                                            avlanguage.o mpegts.o isom.o
OBJS-$(CONFIG_WTV_MUXER)                 += wtvenc.o wtv.o asf.o asfenc.o
OBJS-$(CONFIG_WV_DEMUXER)                += wv.o apetag.o img2.o
OBJS-$(CONFIG_WV_MUXER)                  += wvenc.o apetagenc.o
OBJS-$(CONFIG_XA_DEMUXER)                += xa.o
OBJS-$(CONFIG_XBIN_DEMUXER)              += bintext.o sauce.o
OBJS-$(CONFIG_XMV_DEMUXER)               += xmv.o
OBJS-$(CONFIG_XWMA_DEMUXER)              += xwma.o
OBJS-$(CONFIG_YOP_DEMUXER)               += yop.o
OBJS-$(CONFIG_YUV4MPEGPIPE_MUXER)        += yuv4mpeg.o
OBJS-$(CONFIG_YUV4MPEGPIPE_DEMUXER)      += yuv4mpeg.o

# external libraries
OBJS-$(CONFIG_LIBMODPLUG_DEMUXER)        += libmodplug.o
OBJS-$(CONFIG_LIBNUT_DEMUXER)            += libnut.o
OBJS-$(CONFIG_LIBNUT_MUXER)              += libnut.o
OBJS-$(CONFIG_LIBRTMP)                   += librtmp.o

# protocols I/O
OBJS-$(CONFIG_APPLEHTTP_PROTOCOL)        += hlsproto.o
OBJS-$(CONFIG_BLURAY_PROTOCOL)           += bluray.o
OBJS-$(CONFIG_CACHE_PROTOCOL)            += cache.o
OBJS-$(CONFIG_CONCAT_PROTOCOL)           += concat.o
OBJS-$(CONFIG_CRYPTO_PROTOCOL)           += crypto.o
OBJS-$(CONFIG_DATA_PROTOCOL)             += data_uri.o
OBJS-$(CONFIG_FFRTMPCRYPT_PROTOCOL)      += rtmpcrypt.o rtmpdh.o
OBJS-$(CONFIG_FFRTMPHTTP_PROTOCOL)       += rtmphttp.o
OBJS-$(CONFIG_FILE_PROTOCOL)             += file.o
OBJS-$(CONFIG_GOPHER_PROTOCOL)           += gopher.o
OBJS-$(CONFIG_HLS_PROTOCOL)              += hlsproto.o
OBJS-$(CONFIG_HTTP_PROTOCOL)             += http.o httpauth.o urldecode.o
OBJS-$(CONFIG_HTTPPROXY_PROTOCOL)        += http.o httpauth.o urldecode.o
OBJS-$(CONFIG_HTTPS_PROTOCOL)            += http.o httpauth.o urldecode.o
OBJS-$(CONFIG_MMSH_PROTOCOL)             += mmsh.o mms.o asf.o
OBJS-$(CONFIG_MMST_PROTOCOL)             += mmst.o mms.o asf.o
OBJS-$(CONFIG_MD5_PROTOCOL)              += md5proto.o
OBJS-$(CONFIG_PIPE_PROTOCOL)             += file.o
OBJS-$(CONFIG_RTMP_PROTOCOL)             += rtmpproto.o rtmppkt.o
OBJS-$(CONFIG_RTMPE_PROTOCOL)            += rtmpproto.o rtmppkt.o
OBJS-$(CONFIG_RTMPS_PROTOCOL)            += rtmpproto.o rtmppkt.o
OBJS-$(CONFIG_RTMPT_PROTOCOL)            += rtmpproto.o rtmppkt.o
OBJS-$(CONFIG_RTMPTE_PROTOCOL)           += rtmpproto.o rtmppkt.o
OBJS-$(CONFIG_RTMPTS_PROTOCOL)           += rtmpproto.o rtmppkt.o
OBJS-$(CONFIG_RTP_PROTOCOL)              += rtpproto.o
OBJS-$(CONFIG_SCTP_PROTOCOL)             += sctp.o
OBJS-$(CONFIG_SRTP_PROTOCOL)             += srtpproto.o srtp.o
OBJS-$(CONFIG_TCP_PROTOCOL)              += tcp.o
OBJS-$(CONFIG_TLS_PROTOCOL)              += tls.o
OBJS-$(CONFIG_UDP_PROTOCOL)              += udp.o

SKIPHEADERS-$(CONFIG_FFRTMPCRYPT_PROTOCOL) += rtmpdh.h
SKIPHEADERS-$(CONFIG_NETWORK)            += network.h rtsp.h
<<<<<<< HEAD
TESTPROGS = seek                                                        \
=======

EXAMPLES  = metadata                                                    \
            output                                                      \

TESTPROGS = noproxy                                                     \
            seek                                                        \
>>>>>>> 5c869655
            srtp                                                        \
            url                                                         \

TOOLS     = aviocat                                                     \
            ismindex                                                    \
            pktdumper                                                   \
            probetest                                                   \
            seek_print                                                  \<|MERGE_RESOLUTION|>--- conflicted
+++ resolved
@@ -441,16 +441,8 @@
 
 SKIPHEADERS-$(CONFIG_FFRTMPCRYPT_PROTOCOL) += rtmpdh.h
 SKIPHEADERS-$(CONFIG_NETWORK)            += network.h rtsp.h
-<<<<<<< HEAD
-TESTPROGS = seek                                                        \
-=======
-
-EXAMPLES  = metadata                                                    \
-            output                                                      \
-
 TESTPROGS = noproxy                                                     \
             seek                                                        \
->>>>>>> 5c869655
             srtp                                                        \
             url                                                         \
 
