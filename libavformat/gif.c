/*
 * Animated GIF muxer
 * Copyright (c) 2000 Fabrice Bellard
 *
 * first version by Francois Revol <revol@free.fr>
 *
 * This file is part of FFmpeg.
 *
 * FFmpeg is free software; you can redistribute it and/or
 * modify it under the terms of the GNU Lesser General Public
 * License as published by the Free Software Foundation; either
 * version 2.1 of the License, or (at your option) any later version.
 *
 * FFmpeg is distributed in the hope that it will be useful,
 * but WITHOUT ANY WARRANTY; without even the implied warranty of
 * MERCHANTABILITY or FITNESS FOR A PARTICULAR PURPOSE.  See the GNU
 * Lesser General Public License for more details.
 *
 * You should have received a copy of the GNU Lesser General Public
 * License along with FFmpeg; if not, write to the Free Software
 * Foundation, Inc., 51 Franklin Street, Fifth Floor, Boston, MA 02110-1301 USA
 */

#include "avformat.h"
#include "internal.h"
#include "libavutil/avassert.h"
#include "libavutil/imgutils.h"
#include "libavutil/log.h"
#include "libavutil/opt.h"

/* XXX: random value that shouldn't be taken into effect if there is no
 * transparent color in the palette (the transparency bit will be set to 0) */
#define DEFAULT_TRANSPARENCY_INDEX 0x1f

static int get_palette_transparency_index(const uint32_t *palette)
{
    int transparent_color_index = -1;
    unsigned i, smallest_alpha = 0xff;

<<<<<<< HEAD
    if (!palette)
        return -1;
=======
typedef struct rgb_triplet {
    unsigned char r;
    unsigned char g;
    unsigned char b;
} rgb_triplet;

/* we use the standard 216 color palette */

/* this script was used to create the palette:
 * for r in 00 33 66 99 cc ff; do
 *     for g in 00 33 66 99 cc ff; do
 *         echo -n "    "
 *         for b in 00 33 66 99 cc ff; do
 *             echo -n "{ 0x$r, 0x$g, 0x$b }, "
 *         done
 *         echo ""
 *     done
 * done
 */
>>>>>>> daf8cf35

    for (i = 0; i < AVPALETTE_COUNT; i++) {
        const uint32_t v = palette[i];
        if (v >> 24 < smallest_alpha) {
            smallest_alpha = v >> 24;
            transparent_color_index = i;
        }
    }
    return smallest_alpha < 128 ? transparent_color_index : -1;
}

static int gif_image_write_header(AVIOContext *pb, const AVCodecContext *avctx,
                                  int loop_count, uint32_t *palette)
{
    int i;
    int64_t aspect = 0;
    const AVRational sar = avctx->sample_aspect_ratio;

    if (sar.num > 0 && sar.den > 0) {
        aspect = sar.num * 64LL / sar.den - 15;
        if (aspect < 0 || aspect > 255)
            aspect = 0;
    }

    avio_write(pb, "GIF", 3);
    avio_write(pb, "89a", 3);
    avio_wl16(pb, avctx->width);
    avio_wl16(pb, avctx->height);

    if (palette) {
        const int bcid = get_palette_transparency_index(palette);

        avio_w8(pb, 0xf7); /* flags: global clut, 256 entries */
        avio_w8(pb, bcid < 0 ? DEFAULT_TRANSPARENCY_INDEX : bcid); /* background color index */
        avio_w8(pb, aspect);
        for (i = 0; i < 256; i++) {
            const uint32_t v = palette[i] & 0xffffff;
            avio_wb24(pb, v);
        }
    } else {
        avio_w8(pb, 0); /* flags */
        avio_w8(pb, 0); /* background color index */
        avio_w8(pb, aspect);
    }


    if (loop_count >= 0 ) {
        /* "NETSCAPE EXTENSION" for looped animation GIF */
        avio_w8(pb, 0x21); /* GIF Extension code */
        avio_w8(pb, 0xff); /* Application Extension Label */
        avio_w8(pb, 0x0b); /* Length of Application Block */
        avio_write(pb, "NETSCAPE2.0", sizeof("NETSCAPE2.0") - 1);
        avio_w8(pb, 0x03); /* Length of Data Sub-Block */
        avio_w8(pb, 0x01);
        avio_wl16(pb, (uint16_t)loop_count);
        avio_w8(pb, 0x00); /* Data Sub-block Terminator */
    }

    avio_flush(pb);
    return 0;
}

<<<<<<< HEAD
typedef struct {
    AVClass *class;
=======
typedef struct GIFContext {
    AVClass *class;         /** Class for private options. */
    int64_t time, file_time;
    uint8_t buffer[100]; /* data chunks */
>>>>>>> daf8cf35
    int loop;
    int last_delay;
    AVPacket *prev_pkt;
    int duration;
} GIFContext;

static int gif_write_header(AVFormatContext *s)
{
    GIFContext *gif = s->priv_data;
    AVCodecContext *video_enc;
    uint32_t palette[AVPALETTE_COUNT];

    if (s->nb_streams != 1 ||
        s->streams[0]->codec->codec_type != AVMEDIA_TYPE_VIDEO ||
        s->streams[0]->codec->codec_id   != AV_CODEC_ID_GIF) {
        av_log(s, AV_LOG_ERROR,
               "GIF muxer supports only a single video GIF stream.\n");
        return AVERROR(EINVAL);
    }

    video_enc = s->streams[0]->codec;

    avpriv_set_pts_info(s->streams[0], 64, 1, 100);
    if (avpriv_set_systematic_pal2(palette, video_enc->pix_fmt) < 0) {
        av_assert0(video_enc->pix_fmt == AV_PIX_FMT_PAL8);
        /* delay header writing: we wait for the first palette to put it
         * globally */
    } else {
        gif_image_write_header(s->pb, video_enc, gif->loop, palette);
    }

    return 0;
}

static int flush_packet(AVFormatContext *s, AVPacket *new)
{
    GIFContext *gif = s->priv_data;
    int size, bcid;
    AVIOContext *pb = s->pb;
    const uint32_t *palette;
    AVPacket *pkt = gif->prev_pkt;

    if (!pkt)
        return 0;

    /* Mark one colour as transparent if the input palette contains at least
     * one colour that is more than 50% transparent. */
    palette = (uint32_t*)av_packet_get_side_data(pkt, AV_PKT_DATA_PALETTE, &size);
    if (palette && size != AVPALETTE_SIZE) {
        av_log(s, AV_LOG_ERROR, "Invalid palette extradata\n");
        return AVERROR_INVALIDDATA;
    }
    bcid = get_palette_transparency_index(palette);

    if (new && new->pts != AV_NOPTS_VALUE)
        gif->duration = av_clip_uint16(new->pts - gif->prev_pkt->pts);
    else if (!new && gif->last_delay >= 0)
        gif->duration = gif->last_delay;

    /* graphic control extension block */
    avio_w8(pb, 0x21);
    avio_w8(pb, 0xf9);
    avio_w8(pb, 0x04); /* block size */
    avio_w8(pb, 1<<2 | (bcid >= 0));
    avio_wl16(pb, gif->duration);
    avio_w8(pb, bcid < 0 ? DEFAULT_TRANSPARENCY_INDEX : bcid);
    avio_w8(pb, 0x00);

    avio_write(pb, pkt->data, pkt->size);

    av_free_packet(gif->prev_pkt);
    if (new)
        av_copy_packet(gif->prev_pkt, new);

    return 0;
}

static int gif_write_packet(AVFormatContext *s, AVPacket *pkt)
{
    GIFContext *gif = s->priv_data;
    const AVCodecContext *video_enc = s->streams[0]->codec;

    if (!gif->prev_pkt) {
        gif->prev_pkt = av_malloc(sizeof(*gif->prev_pkt));
        if (!gif->prev_pkt)
            return AVERROR(ENOMEM);

        /* Write the first palette as global palette */
        if (video_enc->pix_fmt == AV_PIX_FMT_PAL8) {
            int size;
            void *palette = av_packet_get_side_data(pkt, AV_PKT_DATA_PALETTE, &size);

            if (!palette) {
                av_log(s, AV_LOG_ERROR, "PAL8 packet is missing palette in extradata\n");
                return AVERROR_INVALIDDATA;
            }
            if (size != AVPALETTE_SIZE) {
                av_log(s, AV_LOG_ERROR, "Invalid palette extradata\n");
                return AVERROR_INVALIDDATA;
            }
            gif_image_write_header(s->pb, video_enc, gif->loop, palette);
        }

        return av_copy_packet(gif->prev_pkt, pkt);
    }
    return flush_packet(s, pkt);
}

static int gif_write_trailer(AVFormatContext *s)
{
    GIFContext *gif = s->priv_data;
    AVIOContext *pb = s->pb;

    flush_packet(s, NULL);
    av_freep(&gif->prev_pkt);
    avio_w8(pb, 0x3b);

    return 0;
}

#define OFFSET(x) offsetof(GIFContext, x)
#define ENC AV_OPT_FLAG_ENCODING_PARAM
static const AVOption options[] = {
    { "loop", "Number of times to loop the output: -1 - no loop, 0 - infinite loop", OFFSET(loop),
      AV_OPT_TYPE_INT, { .i64 = 0 }, -1, 65535, ENC },
    { "final_delay", "Force delay (in centiseconds) after the last frame", OFFSET(last_delay),
      AV_OPT_TYPE_INT, { .i64 = -1 }, -1, 65535, ENC },
    { NULL },
};

static const AVClass gif_muxer_class = {
    .class_name = "GIF muxer",
    .item_name  = av_default_item_name,
    .version    = LIBAVUTIL_VERSION_INT,
    .option     = options,
};

AVOutputFormat ff_gif_muxer = {
    .name           = "gif",
    .long_name      = NULL_IF_CONFIG_SMALL("GIF Animation"),
    .mime_type      = "image/gif",
    .extensions     = "gif",
    .priv_data_size = sizeof(GIFContext),
    .audio_codec    = AV_CODEC_ID_NONE,
    .video_codec    = AV_CODEC_ID_GIF,
    .write_header   = gif_write_header,
    .write_packet   = gif_write_packet,
    .write_trailer  = gif_write_trailer,
    .priv_class     = &gif_muxer_class,
    .flags          = AVFMT_VARIABLE_FPS,
};<|MERGE_RESOLUTION|>--- conflicted
+++ resolved
@@ -37,30 +37,8 @@
     int transparent_color_index = -1;
     unsigned i, smallest_alpha = 0xff;
 
-<<<<<<< HEAD
     if (!palette)
         return -1;
-=======
-typedef struct rgb_triplet {
-    unsigned char r;
-    unsigned char g;
-    unsigned char b;
-} rgb_triplet;
-
-/* we use the standard 216 color palette */
-
-/* this script was used to create the palette:
- * for r in 00 33 66 99 cc ff; do
- *     for g in 00 33 66 99 cc ff; do
- *         echo -n "    "
- *         for b in 00 33 66 99 cc ff; do
- *             echo -n "{ 0x$r, 0x$g, 0x$b }, "
- *         done
- *         echo ""
- *     done
- * done
- */
->>>>>>> daf8cf35
 
     for (i = 0; i < AVPALETTE_COUNT; i++) {
         const uint32_t v = palette[i];
@@ -123,15 +101,8 @@
     return 0;
 }
 
-<<<<<<< HEAD
-typedef struct {
+typedef struct GIFContext {
     AVClass *class;
-=======
-typedef struct GIFContext {
-    AVClass *class;         /** Class for private options. */
-    int64_t time, file_time;
-    uint8_t buffer[100]; /* data chunks */
->>>>>>> daf8cf35
     int loop;
     int last_delay;
     AVPacket *prev_pkt;
