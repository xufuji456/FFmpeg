/*
 * MPEG2 transport stream (aka DVB) demuxer
 * Copyright (c) 2002-2003 Fabrice Bellard
 *
 * This file is part of FFmpeg.
 *
 * FFmpeg is free software; you can redistribute it and/or
 * modify it under the terms of the GNU Lesser General Public
 * License as published by the Free Software Foundation; either
 * version 2.1 of the License, or (at your option) any later version.
 *
 * FFmpeg is distributed in the hope that it will be useful,
 * but WITHOUT ANY WARRANTY; without even the implied warranty of
 * MERCHANTABILITY or FITNESS FOR A PARTICULAR PURPOSE.  See the GNU
 * Lesser General Public License for more details.
 *
 * You should have received a copy of the GNU Lesser General Public
 * License along with FFmpeg; if not, write to the Free Software
 * Foundation, Inc., 51 Franklin Street, Fifth Floor, Boston, MA 02110-1301 USA
 */

#include "libavutil/buffer.h"
#include "libavutil/crc.h"
#include "libavutil/intreadwrite.h"
#include "libavutil/log.h"
#include "libavutil/dict.h"
#include "libavutil/mathematics.h"
#include "libavutil/opt.h"
#include "libavutil/avassert.h"
#include "libavcodec/bytestream.h"
#include "libavcodec/get_bits.h"
#include "libavcodec/mathops.h"
#include "avformat.h"
#include "mpegts.h"
#include "internal.h"
#include "avio_internal.h"
#include "seek.h"
#include "mpeg.h"
#include "isom.h"

/* maximum size in which we look for synchronisation if
   synchronisation is lost */
#define MAX_RESYNC_SIZE 65536

#define MAX_PES_PAYLOAD 200*1024

#define MAX_MP4_DESCR_COUNT 16

enum MpegTSFilterType {
    MPEGTS_PES,
    MPEGTS_SECTION,
};

typedef struct MpegTSFilter MpegTSFilter;

typedef int PESCallback(MpegTSFilter *f, const uint8_t *buf, int len, int is_start, int64_t pos, int64_t cur_pcr);

typedef struct MpegTSPESFilter {
    PESCallback *pes_cb;
    void *opaque;
} MpegTSPESFilter;

typedef void SectionCallback(MpegTSFilter *f, const uint8_t *buf, int len);

typedef void SetServiceCallback(void *opaque, int ret);

typedef struct MpegTSSectionFilter {
    int section_index;
    int section_h_size;
    uint8_t *section_buf;
    unsigned int check_crc:1;
    unsigned int end_of_section_reached:1;
    SectionCallback *section_cb;
    void *opaque;
} MpegTSSectionFilter;

struct MpegTSFilter {
    int pid;
    int es_id;
    int last_cc; /* last cc code (-1 if first packet) */
    enum MpegTSFilterType type;
    union {
        MpegTSPESFilter pes_filter;
        MpegTSSectionFilter section_filter;
    } u;
};

#define MAX_PIDS_PER_PROGRAM 64
struct Program {
    unsigned int id; //program id/service id
    unsigned int nb_pids;
    unsigned int pids[MAX_PIDS_PER_PROGRAM];
};

struct MpegTSContext {
    const AVClass *class;
    /* user data */
    AVFormatContext *stream;
    /** raw packet size, including FEC if present            */
    int raw_packet_size;

    int64_t pos47_full;

    /** if true, all pids are analyzed to find streams       */
    int auto_guess;

    /** compute exact PCR for each transport stream packet   */
    int mpeg2ts_compute_pcr;

    /** fix dvb teletext pts                                 */
    int fix_teletext_pts;

    int64_t cur_pcr;    /**< used to estimate the exact PCR  */
    int pcr_incr;       /**< used to estimate the exact PCR  */

    /* data needed to handle file based ts */
    /** stop parsing loop                                    */
    int stop_parse;
    /** packet containing Audio/Video data                   */
    AVPacket *pkt;
    /** to detect seek                                       */
    int64_t last_pos;

    /******************************************/
    /* private mpegts data */
    /* scan context */
    /** structure to keep track of Program->pids mapping     */
    unsigned int nb_prg;
    struct Program *prg;

    int8_t crc_validity[NB_PID_MAX];

    /** filters for various streams specified by PMT + for the PAT and PMT */
    MpegTSFilter *pids[NB_PID_MAX];
    int current_pid;
};

static const AVOption mpegtsraw_options[] = {
    {"compute_pcr", "Compute exact PCR for each transport stream packet.", offsetof(MpegTSContext, mpeg2ts_compute_pcr), AV_OPT_TYPE_INT,
     {.i64 = 0}, 0, 1, AV_OPT_FLAG_DECODING_PARAM },
    { NULL },
};

static const AVClass mpegtsraw_class = {
    .class_name = "mpegtsraw demuxer",
    .item_name  = av_default_item_name,
    .option     = mpegtsraw_options,
    .version    = LIBAVUTIL_VERSION_INT,
};

static const AVOption mpegts_options[] = {
    {"fix_teletext_pts", "Try to fix pts values of dvb teletext streams.", offsetof(MpegTSContext, fix_teletext_pts), AV_OPT_TYPE_INT,
     {.i64 = 1}, 0, 1, AV_OPT_FLAG_DECODING_PARAM },
    { NULL },
};

static const AVClass mpegts_class = {
    .class_name = "mpegts demuxer",
    .item_name  = av_default_item_name,
    .option     = mpegts_options,
    .version    = LIBAVUTIL_VERSION_INT,
};

/* TS stream handling */

enum MpegTSState {
    MPEGTS_HEADER = 0,
    MPEGTS_PESHEADER,
    MPEGTS_PESHEADER_FILL,
    MPEGTS_PAYLOAD,
    MPEGTS_SKIP,
};

/* enough for PES header + length */
#define PES_START_SIZE  6
#define PES_HEADER_SIZE 9
#define MAX_PES_HEADER_SIZE (9 + 255)

typedef struct PESContext {
    int pid;
    int pcr_pid; /**< if -1 then all packets containing PCR are considered */
    int stream_type;
    MpegTSContext *ts;
    AVFormatContext *stream;
    AVStream *st;
    AVStream *sub_st; /**< stream for the embedded AC3 stream in HDMV TrueHD */
    enum MpegTSState state;
    /* used to get the format */
    int data_index;
    int flags; /**< copied to the AVPacket flags */
    int total_size;
    int pes_header_size;
    int extended_stream_id;
    int64_t pts, dts;
    int64_t ts_packet_pos; /**< position of first TS packet of this PES packet */
    uint8_t header[MAX_PES_HEADER_SIZE];
    AVBufferRef *buffer;
    SLConfigDescr sl;
    int64_t last_pcr;
} PESContext;

extern AVInputFormat ff_mpegts_demuxer;

static void clear_avprogram(MpegTSContext *ts, unsigned int programid)
{
    AVProgram *prg = NULL;
    int i;
    for(i=0; i<ts->stream->nb_programs; i++)
        if(ts->stream->programs[i]->id == programid){
            prg = ts->stream->programs[i];
            break;
        }
    if (!prg)
        return;
    prg->nb_stream_indexes = 0;
}

static void clear_program(MpegTSContext *ts, unsigned int programid)
{
    int i;

    clear_avprogram(ts, programid);
    for(i=0; i<ts->nb_prg; i++)
        if(ts->prg[i].id == programid)
            ts->prg[i].nb_pids = 0;
}

static void clear_programs(MpegTSContext *ts)
{
    av_freep(&ts->prg);
    ts->nb_prg=0;
}

static void add_pat_entry(MpegTSContext *ts, unsigned int programid)
{
    struct Program *p;
    void *tmp = av_realloc(ts->prg, (ts->nb_prg+1)*sizeof(struct Program));
    if(!tmp)
        return;
    ts->prg = tmp;
    p = &ts->prg[ts->nb_prg];
    p->id = programid;
    p->nb_pids = 0;
    ts->nb_prg++;
}

static void add_pid_to_pmt(MpegTSContext *ts, unsigned int programid, unsigned int pid)
{
    int i;
    struct Program *p = NULL;
    for(i=0; i<ts->nb_prg; i++) {
        if(ts->prg[i].id == programid) {
            p = &ts->prg[i];
            break;
        }
    }
    if(!p)
        return;

    if(p->nb_pids >= MAX_PIDS_PER_PROGRAM)
        return;
    p->pids[p->nb_pids++] = pid;
}

static void set_pcr_pid(AVFormatContext *s, unsigned int programid, unsigned int pid)
{
    int i;
    for(i=0; i<s->nb_programs; i++) {
        if(s->programs[i]->id == programid) {
            s->programs[i]->pcr_pid = pid;
            break;
        }
    }
}

/**
 * @brief discard_pid() decides if the pid is to be discarded according
 *                      to caller's programs selection
 * @param ts    : - TS context
 * @param pid   : - pid
 * @return 1 if the pid is only comprised in programs that have .discard=AVDISCARD_ALL
 *         0 otherwise
 */
static int discard_pid(MpegTSContext *ts, unsigned int pid)
{
    int i, j, k;
    int used = 0, discarded = 0;
    struct Program *p;

    /* If none of the programs have .discard=AVDISCARD_ALL then there's
     * no way we have to discard this packet
     */
    for (k = 0; k < ts->stream->nb_programs; k++) {
        if (ts->stream->programs[k]->discard == AVDISCARD_ALL)
            break;
    }
    if (k == ts->stream->nb_programs)
        return 0;

    for(i=0; i<ts->nb_prg; i++) {
        p = &ts->prg[i];
        for(j=0; j<p->nb_pids; j++) {
            if(p->pids[j] != pid)
                continue;
            //is program with id p->id set to be discarded?
            for(k=0; k<ts->stream->nb_programs; k++) {
                if(ts->stream->programs[k]->id == p->id) {
                    if(ts->stream->programs[k]->discard == AVDISCARD_ALL)
                        discarded++;
                    else
                        used++;
                }
            }
        }
    }

    return !used && discarded;
}

/**
 *  Assemble PES packets out of TS packets, and then call the "section_cb"
 *  function when they are complete.
 */
static void write_section_data(AVFormatContext *s, MpegTSFilter *tss1,
                               const uint8_t *buf, int buf_size, int is_start)
{
    MpegTSContext *ts = s->priv_data;
    MpegTSSectionFilter *tss = &tss1->u.section_filter;
    int len;

    if (is_start) {
        memcpy(tss->section_buf, buf, buf_size);
        tss->section_index = buf_size;
        tss->section_h_size = -1;
        tss->end_of_section_reached = 0;
    } else {
        if (tss->end_of_section_reached)
            return;
        len = 4096 - tss->section_index;
        if (buf_size < len)
            len = buf_size;
        memcpy(tss->section_buf + tss->section_index, buf, len);
        tss->section_index += len;
    }

    /* compute section length if possible */
    if (tss->section_h_size == -1 && tss->section_index >= 3) {
        len = (AV_RB16(tss->section_buf + 1) & 0xfff) + 3;
        if (len > 4096)
            return;
        tss->section_h_size = len;
    }

    if (tss->section_h_size != -1 && tss->section_index >= tss->section_h_size) {
        int crc_valid = 1;
        tss->end_of_section_reached = 1;

        if (tss->check_crc){
            crc_valid = !av_crc(av_crc_get_table(AV_CRC_32_IEEE), -1, tss->section_buf, tss->section_h_size);
            if (crc_valid){
                ts->crc_validity[ tss1->pid ] = 100;
            }else if(ts->crc_validity[ tss1->pid ] > -10){
                ts->crc_validity[ tss1->pid ]--;
            }else
                crc_valid = 2;
        }
        if (crc_valid)
            tss->section_cb(tss1, tss->section_buf, tss->section_h_size);
    }
}

static MpegTSFilter *mpegts_open_section_filter(MpegTSContext *ts, unsigned int pid,
                                         SectionCallback *section_cb, void *opaque,
                                         int check_crc)

{
    MpegTSFilter *filter;
    MpegTSSectionFilter *sec;

    av_dlog(ts->stream, "Filter: pid=0x%x\n", pid);

    if (pid >= NB_PID_MAX || ts->pids[pid])
        return NULL;
    filter = av_mallocz(sizeof(MpegTSFilter));
    if (!filter)
        return NULL;
    ts->pids[pid] = filter;
    filter->type = MPEGTS_SECTION;
    filter->pid = pid;
    filter->es_id = -1;
    filter->last_cc = -1;
    sec = &filter->u.section_filter;
    sec->section_cb = section_cb;
    sec->opaque = opaque;
    sec->section_buf = av_malloc(MAX_SECTION_SIZE);
    sec->check_crc = check_crc;
    if (!sec->section_buf) {
        av_free(filter);
        return NULL;
    }
    return filter;
}

static MpegTSFilter *mpegts_open_pes_filter(MpegTSContext *ts, unsigned int pid,
                                     PESCallback *pes_cb,
                                     void *opaque)
{
    MpegTSFilter *filter;
    MpegTSPESFilter *pes;

    if (pid >= NB_PID_MAX || ts->pids[pid])
        return NULL;
    filter = av_mallocz(sizeof(MpegTSFilter));
    if (!filter)
        return NULL;
    ts->pids[pid] = filter;
    filter->type = MPEGTS_PES;
    filter->pid = pid;
    filter->es_id = -1;
    filter->last_cc = -1;
    pes = &filter->u.pes_filter;
    pes->pes_cb = pes_cb;
    pes->opaque = opaque;
    return filter;
}

static void mpegts_close_filter(MpegTSContext *ts, MpegTSFilter *filter)
{
    int pid;

    pid = filter->pid;
    if (filter->type == MPEGTS_SECTION)
        av_freep(&filter->u.section_filter.section_buf);
    else if (filter->type == MPEGTS_PES) {
        PESContext *pes = filter->u.pes_filter.opaque;
        av_buffer_unref(&pes->buffer);
        /* referenced private data will be freed later in
         * avformat_close_input */
        if (!((PESContext *)filter->u.pes_filter.opaque)->st) {
            av_freep(&filter->u.pes_filter.opaque);
        }
    }

    av_free(filter);
    ts->pids[pid] = NULL;
}

static int analyze(const uint8_t *buf, int size, int packet_size, int *index){
    int stat[TS_MAX_PACKET_SIZE];
    int i;
    int x=0;
    int best_score=0;

    memset(stat, 0, packet_size*sizeof(int));

    for(x=i=0; i<size-3; i++){
        if(buf[i] == 0x47 && !(buf[i+1] & 0x80) && buf[i+3] != 0x47){
            stat[x]++;
            if(stat[x] > best_score){
                best_score= stat[x];
                if(index) *index= x;
            }
        }

        x++;
        if(x == packet_size) x= 0;
    }

    return best_score;
}

/* autodetect fec presence. Must have at least 1024 bytes  */
static int get_packet_size(const uint8_t *buf, int size)
{
    int score, fec_score, dvhs_score;

    if (size < (TS_FEC_PACKET_SIZE * 5 + 1))
        return -1;

    score    = analyze(buf, size, TS_PACKET_SIZE, NULL);
    dvhs_score    = analyze(buf, size, TS_DVHS_PACKET_SIZE, NULL);
    fec_score= analyze(buf, size, TS_FEC_PACKET_SIZE, NULL);
    av_dlog(NULL, "score: %d, dvhs_score: %d, fec_score: %d \n",
            score, dvhs_score, fec_score);

    if     (score > fec_score && score > dvhs_score) return TS_PACKET_SIZE;
    else if(dvhs_score > score && dvhs_score > fec_score) return TS_DVHS_PACKET_SIZE;
    else if(score < fec_score && dvhs_score < fec_score) return TS_FEC_PACKET_SIZE;
    else                       return -1;
}

typedef struct SectionHeader {
    uint8_t tid;
    uint16_t id;
    uint8_t version;
    uint8_t sec_num;
    uint8_t last_sec_num;
} SectionHeader;

static inline int get8(const uint8_t **pp, const uint8_t *p_end)
{
    const uint8_t *p;
    int c;

    p = *pp;
    if (p >= p_end)
        return -1;
    c = *p++;
    *pp = p;
    return c;
}

static inline int get16(const uint8_t **pp, const uint8_t *p_end)
{
    const uint8_t *p;
    int c;

    p = *pp;
    if ((p + 1) >= p_end)
        return -1;
    c = AV_RB16(p);
    p += 2;
    *pp = p;
    return c;
}

/* read and allocate a DVB string preceded by its length */
static char *getstr8(const uint8_t **pp, const uint8_t *p_end)
{
    int len;
    const uint8_t *p;
    char *str;

    p = *pp;
    len = get8(&p, p_end);
    if (len < 0)
        return NULL;
    if ((p + len) > p_end)
        return NULL;
    str = av_malloc(len + 1);
    if (!str)
        return NULL;
    memcpy(str, p, len);
    str[len] = '\0';
    p += len;
    *pp = p;
    return str;
}

static int parse_section_header(SectionHeader *h,
                                const uint8_t **pp, const uint8_t *p_end)
{
    int val;

    val = get8(pp, p_end);
    if (val < 0)
        return -1;
    h->tid = val;
    *pp += 2;
    val = get16(pp, p_end);
    if (val < 0)
        return -1;
    h->id = val;
    val = get8(pp, p_end);
    if (val < 0)
        return -1;
    h->version = (val >> 1) & 0x1f;
    val = get8(pp, p_end);
    if (val < 0)
        return -1;
    h->sec_num = val;
    val = get8(pp, p_end);
    if (val < 0)
        return -1;
    h->last_sec_num = val;
    return 0;
}

typedef struct {
    uint32_t stream_type;
    enum AVMediaType codec_type;
    enum AVCodecID codec_id;
} StreamType;

static const StreamType ISO_types[] = {
    { 0x01, AVMEDIA_TYPE_VIDEO, AV_CODEC_ID_MPEG2VIDEO },
    { 0x02, AVMEDIA_TYPE_VIDEO, AV_CODEC_ID_MPEG2VIDEO },
    { 0x03, AVMEDIA_TYPE_AUDIO,        AV_CODEC_ID_MP3 },
    { 0x04, AVMEDIA_TYPE_AUDIO,        AV_CODEC_ID_MP3 },
    { 0x0f, AVMEDIA_TYPE_AUDIO,        AV_CODEC_ID_AAC },
    { 0x10, AVMEDIA_TYPE_VIDEO,      AV_CODEC_ID_MPEG4 },
    /* Makito encoder sets stream type 0x11 for AAC,
     * so auto-detect LOAS/LATM instead of hardcoding it. */
#if !CONFIG_LOAS_DEMUXER
    { 0x11, AVMEDIA_TYPE_AUDIO,   AV_CODEC_ID_AAC_LATM }, /* LATM syntax */
#endif
    { 0x1b, AVMEDIA_TYPE_VIDEO,       AV_CODEC_ID_H264 },
    { 0x42, AVMEDIA_TYPE_VIDEO,       AV_CODEC_ID_CAVS },
    { 0xd1, AVMEDIA_TYPE_VIDEO,      AV_CODEC_ID_DIRAC },
    { 0xea, AVMEDIA_TYPE_VIDEO,        AV_CODEC_ID_VC1 },
    { 0 },
};

static const StreamType HDMV_types[] = {
    { 0x80, AVMEDIA_TYPE_AUDIO, AV_CODEC_ID_PCM_BLURAY },
    { 0x81, AVMEDIA_TYPE_AUDIO, AV_CODEC_ID_AC3 },
    { 0x82, AVMEDIA_TYPE_AUDIO, AV_CODEC_ID_DTS },
    { 0x83, AVMEDIA_TYPE_AUDIO, AV_CODEC_ID_TRUEHD },
    { 0x84, AVMEDIA_TYPE_AUDIO, AV_CODEC_ID_EAC3 },
    { 0x85, AVMEDIA_TYPE_AUDIO, AV_CODEC_ID_DTS }, /* DTS HD */
    { 0x86, AVMEDIA_TYPE_AUDIO, AV_CODEC_ID_DTS }, /* DTS HD MASTER*/
    { 0xa1, AVMEDIA_TYPE_AUDIO, AV_CODEC_ID_EAC3 }, /* E-AC3 Secondary Audio */
    { 0xa2, AVMEDIA_TYPE_AUDIO, AV_CODEC_ID_DTS },  /* DTS Express Secondary Audio */
    { 0x90, AVMEDIA_TYPE_SUBTITLE, AV_CODEC_ID_HDMV_PGS_SUBTITLE },
    { 0 },
};

/* ATSC ? */
static const StreamType MISC_types[] = {
    { 0x81, AVMEDIA_TYPE_AUDIO,   AV_CODEC_ID_AC3 },
    { 0x8a, AVMEDIA_TYPE_AUDIO,   AV_CODEC_ID_DTS },
    { 0 },
};

static const StreamType REGD_types[] = {
    { MKTAG('d','r','a','c'), AVMEDIA_TYPE_VIDEO, AV_CODEC_ID_DIRAC },
    { MKTAG('A','C','-','3'), AVMEDIA_TYPE_AUDIO,   AV_CODEC_ID_AC3 },
    { MKTAG('B','S','S','D'), AVMEDIA_TYPE_AUDIO, AV_CODEC_ID_S302M },
    { MKTAG('D','T','S','1'), AVMEDIA_TYPE_AUDIO,   AV_CODEC_ID_DTS },
    { MKTAG('D','T','S','2'), AVMEDIA_TYPE_AUDIO,   AV_CODEC_ID_DTS },
    { MKTAG('D','T','S','3'), AVMEDIA_TYPE_AUDIO,   AV_CODEC_ID_DTS },
    { MKTAG('K','L','V','A'), AVMEDIA_TYPE_DATA,    AV_CODEC_ID_SMPTE_KLV },
    { MKTAG('V','C','-','1'), AVMEDIA_TYPE_VIDEO,   AV_CODEC_ID_VC1 },
    { 0 },
};

/* descriptor present */
static const StreamType DESC_types[] = {
    { 0x6a, AVMEDIA_TYPE_AUDIO,             AV_CODEC_ID_AC3 }, /* AC-3 descriptor */
    { 0x7a, AVMEDIA_TYPE_AUDIO,            AV_CODEC_ID_EAC3 }, /* E-AC-3 descriptor */
    { 0x7b, AVMEDIA_TYPE_AUDIO,             AV_CODEC_ID_DTS },
    { 0x56, AVMEDIA_TYPE_SUBTITLE, AV_CODEC_ID_DVB_TELETEXT },
    { 0x59, AVMEDIA_TYPE_SUBTITLE, AV_CODEC_ID_DVB_SUBTITLE }, /* subtitling descriptor */
    { 0 },
};

static void mpegts_find_stream_type(AVStream *st,
                                    uint32_t stream_type, const StreamType *types)
{
    if (avcodec_is_open(st->codec)) {
        av_log(NULL, AV_LOG_DEBUG, "cannot set stream info, codec is open\n");
        return;
    }

    for (; types->stream_type; types++) {
        if (stream_type == types->stream_type) {
            st->codec->codec_type = types->codec_type;
            st->codec->codec_id   = types->codec_id;
            st->request_probe     = 0;
            return;
        }
    }
}

static int mpegts_set_stream_info(AVStream *st, PESContext *pes,
                                  uint32_t stream_type, uint32_t prog_reg_desc)
{
    int old_codec_type= st->codec->codec_type;
    int old_codec_id  = st->codec->codec_id;

    if (avcodec_is_open(st->codec)) {
        av_log(pes->stream, AV_LOG_DEBUG, "cannot set stream info, codec is open\n");
        return 0;
    }

    avpriv_set_pts_info(st, 33, 1, 90000);
    st->priv_data = pes;
    st->codec->codec_type = AVMEDIA_TYPE_DATA;
    st->codec->codec_id   = AV_CODEC_ID_NONE;
    st->need_parsing = AVSTREAM_PARSE_FULL;
    pes->st = st;
    pes->stream_type = stream_type;

    av_log(pes->stream, AV_LOG_DEBUG,
           "stream=%d stream_type=%x pid=%x prog_reg_desc=%.4s\n",
           st->index, pes->stream_type, pes->pid, (char*)&prog_reg_desc);

    st->codec->codec_tag = pes->stream_type;

    mpegts_find_stream_type(st, pes->stream_type, ISO_types);
    if ((prog_reg_desc == AV_RL32("HDMV") ||
         prog_reg_desc == AV_RL32("HDPR")) &&
        st->codec->codec_id == AV_CODEC_ID_NONE) {
        mpegts_find_stream_type(st, pes->stream_type, HDMV_types);
        if (pes->stream_type == 0x83) {
            // HDMV TrueHD streams also contain an AC3 coded version of the
            // audio track - add a second stream for this
            AVStream *sub_st;
            // priv_data cannot be shared between streams
            PESContext *sub_pes = av_malloc(sizeof(*sub_pes));
            if (!sub_pes)
                return AVERROR(ENOMEM);
            memcpy(sub_pes, pes, sizeof(*sub_pes));

            sub_st = avformat_new_stream(pes->stream, NULL);
            if (!sub_st) {
                av_free(sub_pes);
                return AVERROR(ENOMEM);
            }

            sub_st->id = pes->pid;
            avpriv_set_pts_info(sub_st, 33, 1, 90000);
            sub_st->priv_data = sub_pes;
            sub_st->codec->codec_type = AVMEDIA_TYPE_AUDIO;
            sub_st->codec->codec_id   = AV_CODEC_ID_AC3;
            sub_st->need_parsing = AVSTREAM_PARSE_FULL;
            sub_pes->sub_st = pes->sub_st = sub_st;
        }
    }
    if (st->codec->codec_id == AV_CODEC_ID_NONE)
        mpegts_find_stream_type(st, pes->stream_type, MISC_types);
    if (st->codec->codec_id == AV_CODEC_ID_NONE){
        st->codec->codec_id  = old_codec_id;
        st->codec->codec_type= old_codec_type;
    }

    return 0;
}

static void new_pes_packet(PESContext *pes, AVPacket *pkt)
{
    av_init_packet(pkt);

    pkt->buf  = pes->buffer;
    pkt->data = pes->buffer->data;
    pkt->size = pes->data_index;

    if(pes->total_size != MAX_PES_PAYLOAD &&
       pes->pes_header_size + pes->data_index != pes->total_size + PES_START_SIZE) {
        av_log(pes->stream, AV_LOG_WARNING, "PES packet size mismatch\n");
        pes->flags |= AV_PKT_FLAG_CORRUPT;
    }
    memset(pkt->data+pkt->size, 0, FF_INPUT_BUFFER_PADDING_SIZE);

    // Separate out the AC3 substream from an HDMV combined TrueHD/AC3 PID
    if (pes->sub_st && pes->stream_type == 0x83 && pes->extended_stream_id == 0x76)
        pkt->stream_index = pes->sub_st->index;
    else
        pkt->stream_index = pes->st->index;
    pkt->pts = pes->pts;
    pkt->dts = pes->dts;
    /* store position of first TS packet of this PES packet */
    pkt->pos = pes->ts_packet_pos;
    pkt->flags = pes->flags;

    /* reset pts values */
    pes->pts = AV_NOPTS_VALUE;
    pes->dts = AV_NOPTS_VALUE;
    pes->buffer = NULL;
    pes->data_index = 0;
    pes->flags = 0;
}

static uint64_t get_ts64(GetBitContext *gb, int bits)
{
    if (get_bits_left(gb) < bits)
        return AV_NOPTS_VALUE;
    return get_bits64(gb, bits);
}

static int read_sl_header(PESContext *pes, SLConfigDescr *sl, const uint8_t *buf, int buf_size)
{
    GetBitContext gb;
    int au_start_flag = 0, au_end_flag = 0, ocr_flag = 0, idle_flag = 0;
    int padding_flag = 0, padding_bits = 0, inst_bitrate_flag = 0;
    int dts_flag = -1, cts_flag = -1;
    int64_t dts = AV_NOPTS_VALUE, cts = AV_NOPTS_VALUE;

    init_get_bits(&gb, buf, buf_size*8);

    if (sl->use_au_start)
        au_start_flag = get_bits1(&gb);
    if (sl->use_au_end)
        au_end_flag = get_bits1(&gb);
    if (!sl->use_au_start && !sl->use_au_end)
        au_start_flag = au_end_flag = 1;
    if (sl->ocr_len > 0)
        ocr_flag = get_bits1(&gb);
    if (sl->use_idle)
        idle_flag = get_bits1(&gb);
    if (sl->use_padding)
        padding_flag = get_bits1(&gb);
    if (padding_flag)
        padding_bits = get_bits(&gb, 3);

    if (!idle_flag && (!padding_flag || padding_bits != 0)) {
        if (sl->packet_seq_num_len)
            skip_bits_long(&gb, sl->packet_seq_num_len);
        if (sl->degr_prior_len)
            if (get_bits1(&gb))
                skip_bits(&gb, sl->degr_prior_len);
        if (ocr_flag)
            skip_bits_long(&gb, sl->ocr_len);
        if (au_start_flag) {
            if (sl->use_rand_acc_pt)
                get_bits1(&gb);
            if (sl->au_seq_num_len > 0)
                skip_bits_long(&gb, sl->au_seq_num_len);
            if (sl->use_timestamps) {
                dts_flag = get_bits1(&gb);
                cts_flag = get_bits1(&gb);
            }
        }
        if (sl->inst_bitrate_len)
            inst_bitrate_flag = get_bits1(&gb);
        if (dts_flag == 1)
            dts = get_ts64(&gb, sl->timestamp_len);
        if (cts_flag == 1)
            cts = get_ts64(&gb, sl->timestamp_len);
        if (sl->au_len > 0)
            skip_bits_long(&gb, sl->au_len);
        if (inst_bitrate_flag)
            skip_bits_long(&gb, sl->inst_bitrate_len);
    }

    if (dts != AV_NOPTS_VALUE)
        pes->dts = dts;
    if (cts != AV_NOPTS_VALUE)
        pes->pts = cts;

    if (sl->timestamp_len && sl->timestamp_res)
        avpriv_set_pts_info(pes->st, sl->timestamp_len, 1, sl->timestamp_res);

    return (get_bits_count(&gb) + 7) >> 3;
}

/* return non zero if a packet could be constructed */
static int mpegts_push_data(MpegTSFilter *filter,
                            const uint8_t *buf, int buf_size, int is_start,
                            int64_t pos, int64_t pcr)
{
    PESContext *pes = filter->u.pes_filter.opaque;
    MpegTSContext *ts = pes->ts;
    const uint8_t *p;
    int len, code;

    if(!ts->pkt)
        return 0;

    if (pcr != -1)
        pes->last_pcr = pcr;

    if (is_start) {
        if (pes->state == MPEGTS_PAYLOAD && pes->data_index > 0) {
            new_pes_packet(pes, ts->pkt);
            ts->stop_parse = 1;
        }
        pes->state = MPEGTS_HEADER;
        pes->data_index = 0;
        pes->ts_packet_pos = pos;
    }
    p = buf;
    while (buf_size > 0) {
        switch(pes->state) {
        case MPEGTS_HEADER:
            len = PES_START_SIZE - pes->data_index;
            if (len > buf_size)
                len = buf_size;
            memcpy(pes->header + pes->data_index, p, len);
            pes->data_index += len;
            p += len;
            buf_size -= len;
            if (pes->data_index == PES_START_SIZE) {
                /* we got all the PES or section header. We can now
                   decide */
                if (pes->header[0] == 0x00 && pes->header[1] == 0x00 &&
                    pes->header[2] == 0x01) {
                    /* it must be an mpeg2 PES stream */
                    code = pes->header[3] | 0x100;
                    av_dlog(pes->stream, "pid=%x pes_code=%#x\n", pes->pid, code);

                    if ((pes->st && pes->st->discard == AVDISCARD_ALL &&
                         (!pes->sub_st || pes->sub_st->discard == AVDISCARD_ALL)) ||
                        code == 0x1be) /* padding_stream */
                        goto skip;

                    /* stream not present in PMT */
                    if (!pes->st) {
                        pes->st = avformat_new_stream(ts->stream, NULL);
                        if (!pes->st)
                            return AVERROR(ENOMEM);
                        pes->st->id = pes->pid;
                        mpegts_set_stream_info(pes->st, pes, 0, 0);
                    }

                    pes->total_size = AV_RB16(pes->header + 4);
                    /* NOTE: a zero total size means the PES size is
                       unbounded */
                    if (!pes->total_size)
                        pes->total_size = MAX_PES_PAYLOAD;

                    /* allocate pes buffer */
                    pes->buffer = av_buffer_alloc(pes->total_size +
                                                  FF_INPUT_BUFFER_PADDING_SIZE);
                    if (!pes->buffer)
                        return AVERROR(ENOMEM);

                    if (code != 0x1bc && code != 0x1bf && /* program_stream_map, private_stream_2 */
                        code != 0x1f0 && code != 0x1f1 && /* ECM, EMM */
                        code != 0x1ff && code != 0x1f2 && /* program_stream_directory, DSMCC_stream */
                        code != 0x1f8) {                  /* ITU-T Rec. H.222.1 type E stream */
                        pes->state = MPEGTS_PESHEADER;
                        if (pes->st->codec->codec_id == AV_CODEC_ID_NONE && !pes->st->request_probe) {
                            av_dlog(pes->stream, "pid=%x stream_type=%x probing\n",
                                    pes->pid, pes->stream_type);
                            pes->st->request_probe= 1;
                        }
                    } else {
                        pes->state = MPEGTS_PAYLOAD;
                        pes->data_index = 0;
                    }
                } else {
                    /* otherwise, it should be a table */
                    /* skip packet */
                skip:
                    pes->state = MPEGTS_SKIP;
                    continue;
                }
            }
            break;
            /**********************************************/
            /* PES packing parsing */
        case MPEGTS_PESHEADER:
            len = PES_HEADER_SIZE - pes->data_index;
            if (len < 0)
                return -1;
            if (len > buf_size)
                len = buf_size;
            memcpy(pes->header + pes->data_index, p, len);
            pes->data_index += len;
            p += len;
            buf_size -= len;
            if (pes->data_index == PES_HEADER_SIZE) {
                pes->pes_header_size = pes->header[8] + 9;
                pes->state = MPEGTS_PESHEADER_FILL;
            }
            break;
        case MPEGTS_PESHEADER_FILL:
            len = pes->pes_header_size - pes->data_index;
            if (len < 0)
                return -1;
            if (len > buf_size)
                len = buf_size;
            memcpy(pes->header + pes->data_index, p, len);
            pes->data_index += len;
            p += len;
            buf_size -= len;
            if (pes->data_index == pes->pes_header_size) {
                const uint8_t *r;
                unsigned int flags, pes_ext, skip;

                flags = pes->header[7];
                r = pes->header + 9;
                pes->pts = AV_NOPTS_VALUE;
                pes->dts = AV_NOPTS_VALUE;
                if ((flags & 0xc0) == 0x80) {
                    pes->dts = pes->pts = ff_parse_pes_pts(r);
                    r += 5;
                } else if ((flags & 0xc0) == 0xc0) {
                    pes->pts = ff_parse_pes_pts(r);
                    r += 5;
                    pes->dts = ff_parse_pes_pts(r);
                    r += 5;
                }
                pes->extended_stream_id = -1;
                if (flags & 0x01) { /* PES extension */
                    pes_ext = *r++;
                    /* Skip PES private data, program packet sequence counter and P-STD buffer */
                    skip = (pes_ext >> 4) & 0xb;
                    skip += skip & 0x9;
                    r += skip;
                    if ((pes_ext & 0x41) == 0x01 &&
                        (r + 2) <= (pes->header + pes->pes_header_size)) {
                        /* PES extension 2 */
                        if ((r[0] & 0x7f) > 0 && (r[1] & 0x80) == 0)
                            pes->extended_stream_id = r[1];
                    }
                }

                /* we got the full header. We parse it and get the payload */
                pes->state = MPEGTS_PAYLOAD;
                pes->data_index = 0;
                if (pes->stream_type == 0x12 && buf_size > 0) {
                    int sl_header_bytes = read_sl_header(pes, &pes->sl, p, buf_size);
                    pes->pes_header_size += sl_header_bytes;
                    p += sl_header_bytes;
                    buf_size -= sl_header_bytes;
                }
                if (pes->ts->fix_teletext_pts && pes->st->codec->codec_id == AV_CODEC_ID_DVB_TELETEXT) {
                    AVProgram *p = NULL;
                    while ((p = av_find_program_from_stream(pes->stream, p, pes->st->index))) {
                        if (p->pcr_pid != -1 && p->discard != AVDISCARD_ALL) {
                            MpegTSFilter *f = pes->ts->pids[p->pcr_pid];
                            if (f && f->type == MPEGTS_PES) {
                                PESContext *pcrpes = f->u.pes_filter.opaque;
                                if (pcrpes && pcrpes->last_pcr != -1 && pcrpes->st && pcrpes->st->discard != AVDISCARD_ALL) {
                                    // teletext packets do not always have correct timestamps,
                                    // the standard says they should be handled after 40.6 ms at most,
                                    // and the pcr error to this packet should be no more than 100 ms.
                                    // TODO: we should interpolate the PCR, not just use the last one
                                    int64_t pcr = pcrpes->last_pcr / 300;
                                    pes->st->pts_wrap_reference = pcrpes->st->pts_wrap_reference;
                                    pes->st->pts_wrap_behavior = pcrpes->st->pts_wrap_behavior;
                                    if (pes->dts == AV_NOPTS_VALUE || pes->dts < pcr) {
                                        pes->pts = pes->dts = pcr;
                                    } else if (pes->dts > pcr + 3654 + 9000) {
                                        pes->pts = pes->dts = pcr + 3654 + 9000;
                                    }
                                    break;
                                }
                            }
                        }
                    }
                }
            }
            break;
        case MPEGTS_PAYLOAD:
            if (buf_size > 0 && pes->buffer) {
                if (pes->data_index > 0 && pes->data_index+buf_size > pes->total_size) {
                    new_pes_packet(pes, ts->pkt);
                    pes->total_size = MAX_PES_PAYLOAD;
                    pes->buffer = av_buffer_alloc(pes->total_size + FF_INPUT_BUFFER_PADDING_SIZE);
                    if (!pes->buffer)
                        return AVERROR(ENOMEM);
                    ts->stop_parse = 1;
                } else if (pes->data_index == 0 && buf_size > pes->total_size) {
                    // pes packet size is < ts size packet and pes data is padded with 0xff
                    // not sure if this is legal in ts but see issue #2392
                    buf_size = pes->total_size;
                }
                memcpy(pes->buffer->data + pes->data_index, p, buf_size);
                pes->data_index += buf_size;
            }
            buf_size = 0;
            /* emit complete packets with known packet size
             * decreases demuxer delay for infrequent packets like subtitles from
             * a couple of seconds to milliseconds for properly muxed files.
             * total_size is the number of bytes following pes_packet_length
             * in the pes header, i.e. not counting the first PES_START_SIZE bytes */
            if (!ts->stop_parse && pes->total_size < MAX_PES_PAYLOAD &&
                pes->pes_header_size + pes->data_index == pes->total_size + PES_START_SIZE) {
                ts->stop_parse = 1;
                new_pes_packet(pes, ts->pkt);
            }
            break;
        case MPEGTS_SKIP:
            buf_size = 0;
            break;
        }
    }

    return 0;
}

static PESContext *add_pes_stream(MpegTSContext *ts, int pid, int pcr_pid)
{
    MpegTSFilter *tss;
    PESContext *pes;

    /* if no pid found, then add a pid context */
    pes = av_mallocz(sizeof(PESContext));
    if (!pes)
        return 0;
    pes->ts = ts;
    pes->stream = ts->stream;
    pes->pid = pid;
    pes->pcr_pid = pcr_pid;
    pes->state = MPEGTS_SKIP;
    pes->pts = AV_NOPTS_VALUE;
    pes->dts = AV_NOPTS_VALUE;
    pes->last_pcr = -1;
    tss = mpegts_open_pes_filter(ts, pid, mpegts_push_data, pes);
    if (!tss) {
        av_free(pes);
        return 0;
    }
    return pes;
}

#define MAX_LEVEL 4
typedef struct {
    AVFormatContext *s;
    AVIOContext pb;
    Mp4Descr *descr;
    Mp4Descr *active_descr;
    int descr_count;
    int max_descr_count;
    int level;
} MP4DescrParseContext;

static int init_MP4DescrParseContext(
    MP4DescrParseContext *d, AVFormatContext *s, const uint8_t *buf,
    unsigned size, Mp4Descr *descr, int max_descr_count)
{
    int ret;
    if (size > (1<<30))
        return AVERROR_INVALIDDATA;

    if ((ret = ffio_init_context(&d->pb, (unsigned char*)buf, size, 0,
                          NULL, NULL, NULL, NULL)) < 0)
        return ret;

    d->s = s;
    d->level = 0;
    d->descr_count = 0;
    d->descr = descr;
    d->active_descr = NULL;
    d->max_descr_count = max_descr_count;

    return 0;
}

static void update_offsets(AVIOContext *pb, int64_t *off, int *len) {
    int64_t new_off = avio_tell(pb);
    (*len) -= new_off - *off;
    *off = new_off;
}

static int parse_mp4_descr(MP4DescrParseContext *d, int64_t off, int len,
                           int target_tag);

static int parse_mp4_descr_arr(MP4DescrParseContext *d, int64_t off, int len)
{
    while (len > 0) {
        if (parse_mp4_descr(d, off, len, 0) < 0)
            return -1;
        update_offsets(&d->pb, &off, &len);
    }
    return 0;
}

static int parse_MP4IODescrTag(MP4DescrParseContext *d, int64_t off, int len)
{
    avio_rb16(&d->pb); // ID
    avio_r8(&d->pb);
    avio_r8(&d->pb);
    avio_r8(&d->pb);
    avio_r8(&d->pb);
    avio_r8(&d->pb);
    update_offsets(&d->pb, &off, &len);
    return parse_mp4_descr_arr(d, off, len);
}

static int parse_MP4ODescrTag(MP4DescrParseContext *d, int64_t off, int len)
{
    int id_flags;
    if (len < 2)
        return 0;
    id_flags = avio_rb16(&d->pb);
    if (!(id_flags & 0x0020)) { //URL_Flag
        update_offsets(&d->pb, &off, &len);
        return parse_mp4_descr_arr(d, off, len); //ES_Descriptor[]
    } else {
        return 0;
    }
}

static int parse_MP4ESDescrTag(MP4DescrParseContext *d, int64_t off, int len)
{
    int es_id = 0;
    if (d->descr_count >= d->max_descr_count)
        return -1;
    ff_mp4_parse_es_descr(&d->pb, &es_id);
    d->active_descr = d->descr + (d->descr_count++);

    d->active_descr->es_id = es_id;
    update_offsets(&d->pb, &off, &len);
    parse_mp4_descr(d, off, len, MP4DecConfigDescrTag);
    update_offsets(&d->pb, &off, &len);
    if (len > 0)
        parse_mp4_descr(d, off, len, MP4SLDescrTag);
    d->active_descr = NULL;
    return 0;
}

static int parse_MP4DecConfigDescrTag(MP4DescrParseContext *d, int64_t off, int len)
{
    Mp4Descr *descr = d->active_descr;
    if (!descr)
        return -1;
    d->active_descr->dec_config_descr = av_malloc(len);
    if (!descr->dec_config_descr)
        return AVERROR(ENOMEM);
    descr->dec_config_descr_len = len;
    avio_read(&d->pb, descr->dec_config_descr, len);
    return 0;
}

static int parse_MP4SLDescrTag(MP4DescrParseContext *d, int64_t off, int len)
{
    Mp4Descr *descr = d->active_descr;
    int predefined;
    if (!descr)
        return -1;

    predefined = avio_r8(&d->pb);
    if (!predefined) {
        int lengths;
        int flags = avio_r8(&d->pb);
        descr->sl.use_au_start       = !!(flags & 0x80);
        descr->sl.use_au_end         = !!(flags & 0x40);
        descr->sl.use_rand_acc_pt    = !!(flags & 0x20);
        descr->sl.use_padding        = !!(flags & 0x08);
        descr->sl.use_timestamps     = !!(flags & 0x04);
        descr->sl.use_idle           = !!(flags & 0x02);
        descr->sl.timestamp_res      = avio_rb32(&d->pb);
                                       avio_rb32(&d->pb);
        descr->sl.timestamp_len      = avio_r8(&d->pb);
        descr->sl.ocr_len            = avio_r8(&d->pb);
        descr->sl.au_len             = avio_r8(&d->pb);
        descr->sl.inst_bitrate_len   = avio_r8(&d->pb);
        lengths                      = avio_rb16(&d->pb);
        descr->sl.degr_prior_len     = lengths >> 12;
        descr->sl.au_seq_num_len     = (lengths >> 7) & 0x1f;
        descr->sl.packet_seq_num_len = (lengths >> 2) & 0x1f;
    } else {
        avpriv_report_missing_feature(d->s, "Predefined SLConfigDescriptor");
    }
    return 0;
}

static int parse_mp4_descr(MP4DescrParseContext *d, int64_t off, int len,
                           int target_tag) {
    int tag;
    int len1 = ff_mp4_read_descr(d->s, &d->pb, &tag);
    update_offsets(&d->pb, &off, &len);
    if (len < 0 || len1 > len || len1 <= 0) {
        av_log(d->s, AV_LOG_ERROR, "Tag %x length violation new length %d bytes remaining %d\n", tag, len1, len);
        return -1;
    }

    if (d->level++ >= MAX_LEVEL) {
        av_log(d->s, AV_LOG_ERROR, "Maximum MP4 descriptor level exceeded\n");
        goto done;
    }

    if (target_tag && tag != target_tag) {
        av_log(d->s, AV_LOG_ERROR, "Found tag %x expected %x\n", tag, target_tag);
        goto done;
    }

    switch (tag) {
    case MP4IODescrTag:
        parse_MP4IODescrTag(d, off, len1);
        break;
    case MP4ODescrTag:
        parse_MP4ODescrTag(d, off, len1);
        break;
    case MP4ESDescrTag:
        parse_MP4ESDescrTag(d, off, len1);
        break;
    case MP4DecConfigDescrTag:
        parse_MP4DecConfigDescrTag(d, off, len1);
        break;
    case MP4SLDescrTag:
        parse_MP4SLDescrTag(d, off, len1);
        break;
    }

done:
    d->level--;
    avio_seek(&d->pb, off + len1, SEEK_SET);
    return 0;
}

static int mp4_read_iods(AVFormatContext *s, const uint8_t *buf, unsigned size,
                         Mp4Descr *descr, int *descr_count, int max_descr_count)
{
    MP4DescrParseContext d;
    if (init_MP4DescrParseContext(&d, s, buf, size, descr, max_descr_count) < 0)
        return -1;

    parse_mp4_descr(&d, avio_tell(&d.pb), size, MP4IODescrTag);

    *descr_count = d.descr_count;
    return 0;
}

static int mp4_read_od(AVFormatContext *s, const uint8_t *buf, unsigned size,
                       Mp4Descr *descr, int *descr_count, int max_descr_count)
{
    MP4DescrParseContext d;
    if (init_MP4DescrParseContext(&d, s, buf, size, descr, max_descr_count) < 0)
        return -1;

    parse_mp4_descr_arr(&d, avio_tell(&d.pb), size);

    *descr_count = d.descr_count;
    return 0;
}

static void m4sl_cb(MpegTSFilter *filter, const uint8_t *section, int section_len)
{
    MpegTSContext *ts = filter->u.section_filter.opaque;
    SectionHeader h;
    const uint8_t *p, *p_end;
    AVIOContext pb;
    Mp4Descr mp4_descr[MAX_MP4_DESCR_COUNT] = {{ 0 }};
    int mp4_descr_count = 0;
    int i, pid;
    AVFormatContext *s = ts->stream;

    p_end = section + section_len - 4;
    p = section;
    if (parse_section_header(&h, &p, p_end) < 0)
        return;
    if (h.tid != M4OD_TID)
        return;

    mp4_read_od(s, p, (unsigned)(p_end - p), mp4_descr, &mp4_descr_count, MAX_MP4_DESCR_COUNT);

    for (pid = 0; pid < NB_PID_MAX; pid++) {
        if (!ts->pids[pid])
             continue;
        for (i = 0; i < mp4_descr_count; i++) {
            PESContext *pes;
            AVStream *st;
            if (ts->pids[pid]->es_id != mp4_descr[i].es_id)
                continue;
            if (!(ts->pids[pid] && ts->pids[pid]->type == MPEGTS_PES)) {
                av_log(s, AV_LOG_ERROR, "pid %x is not PES\n", pid);
                continue;
            }
            pes = ts->pids[pid]->u.pes_filter.opaque;
            st = pes->st;
            if (!st) {
                continue;
            }

            pes->sl = mp4_descr[i].sl;

            ffio_init_context(&pb, mp4_descr[i].dec_config_descr,
                              mp4_descr[i].dec_config_descr_len, 0, NULL, NULL, NULL, NULL);
            ff_mp4_read_dec_config_descr(s, st, &pb);
            if (st->codec->codec_id == AV_CODEC_ID_AAC &&
                st->codec->extradata_size > 0)
                st->need_parsing = 0;
            if (st->codec->codec_id == AV_CODEC_ID_H264 &&
                st->codec->extradata_size > 0)
                st->need_parsing = 0;

            if (st->codec->codec_id <= AV_CODEC_ID_NONE) {
            } else if (st->codec->codec_id < AV_CODEC_ID_FIRST_AUDIO) {
                st->codec->codec_type = AVMEDIA_TYPE_VIDEO;
            } else if (st->codec->codec_id < AV_CODEC_ID_FIRST_SUBTITLE) {
                st->codec->codec_type = AVMEDIA_TYPE_AUDIO;
            } else if (st->codec->codec_id < AV_CODEC_ID_FIRST_UNKNOWN) {
                st->codec->codec_type = AVMEDIA_TYPE_SUBTITLE;
            }
        }
    }
    for (i = 0; i < mp4_descr_count; i++)
        av_free(mp4_descr[i].dec_config_descr);
}

int ff_parse_mpeg2_descriptor(AVFormatContext *fc, AVStream *st, int stream_type,
                              const uint8_t **pp, const uint8_t *desc_list_end,
                              Mp4Descr *mp4_descr, int mp4_descr_count, int pid,
                              MpegTSContext *ts)
{
    const uint8_t *desc_end;
    int desc_len, desc_tag, desc_es_id;
    char language[252];
    int i;

    desc_tag = get8(pp, desc_list_end);
    if (desc_tag < 0)
        return -1;
    desc_len = get8(pp, desc_list_end);
    if (desc_len < 0)
        return -1;
    desc_end = *pp + desc_len;
    if (desc_end > desc_list_end)
        return -1;

    av_dlog(fc, "tag: 0x%02x len=%d\n", desc_tag, desc_len);

    if (st->codec->codec_id == AV_CODEC_ID_NONE &&
        stream_type == STREAM_TYPE_PRIVATE_DATA)
        mpegts_find_stream_type(st, desc_tag, DESC_types);

    switch(desc_tag) {
    case 0x1E: /* SL descriptor */
        desc_es_id = get16(pp, desc_end);
        if (ts && ts->pids[pid])
            ts->pids[pid]->es_id = desc_es_id;
        for (i = 0; i < mp4_descr_count; i++)
        if (mp4_descr[i].dec_config_descr_len &&
            mp4_descr[i].es_id == desc_es_id) {
            AVIOContext pb;
            ffio_init_context(&pb, mp4_descr[i].dec_config_descr,
                          mp4_descr[i].dec_config_descr_len, 0, NULL, NULL, NULL, NULL);
            ff_mp4_read_dec_config_descr(fc, st, &pb);
            if (st->codec->codec_id == AV_CODEC_ID_AAC &&
                st->codec->extradata_size > 0)
                st->need_parsing = 0;
            if (st->codec->codec_id == AV_CODEC_ID_MPEG4SYSTEMS)
                mpegts_open_section_filter(ts, pid, m4sl_cb, ts, 1);
        }
        break;
    case 0x1F: /* FMC descriptor */
        get16(pp, desc_end);
        if (mp4_descr_count > 0 && (st->codec->codec_id == AV_CODEC_ID_AAC_LATM || st->request_probe>0) &&
            mp4_descr->dec_config_descr_len && mp4_descr->es_id == pid) {
            AVIOContext pb;
            ffio_init_context(&pb, mp4_descr->dec_config_descr,
                          mp4_descr->dec_config_descr_len, 0, NULL, NULL, NULL, NULL);
            ff_mp4_read_dec_config_descr(fc, st, &pb);
            if (st->codec->codec_id == AV_CODEC_ID_AAC &&
                st->codec->extradata_size > 0){
                st->request_probe= st->need_parsing = 0;
                st->codec->codec_type= AVMEDIA_TYPE_AUDIO;
            }
        }
        break;
    case 0x56: /* DVB teletext descriptor */
        language[0] = get8(pp, desc_end);
        language[1] = get8(pp, desc_end);
        language[2] = get8(pp, desc_end);
        language[3] = 0;
        av_dict_set(&st->metadata, "language", language, 0);
        break;
    case 0x59: /* subtitling descriptor */
        language[0] = get8(pp, desc_end);
        language[1] = get8(pp, desc_end);
        language[2] = get8(pp, desc_end);
        language[3] = 0;
        /* hearing impaired subtitles detection */
        switch(get8(pp, desc_end)) {
        case 0x20: /* DVB subtitles (for the hard of hearing) with no monitor aspect ratio criticality */
        case 0x21: /* DVB subtitles (for the hard of hearing) for display on 4:3 aspect ratio monitor */
        case 0x22: /* DVB subtitles (for the hard of hearing) for display on 16:9 aspect ratio monitor */
        case 0x23: /* DVB subtitles (for the hard of hearing) for display on 2.21:1 aspect ratio monitor */
        case 0x24: /* DVB subtitles (for the hard of hearing) for display on a high definition monitor */
        case 0x25: /* DVB subtitles (for the hard of hearing) with plano-stereoscopic disparity for display on a high definition monitor */
            st->disposition |= AV_DISPOSITION_HEARING_IMPAIRED;
            break;
        }
        if (st->codec->extradata) {
            if (st->codec->extradata_size == 4 && memcmp(st->codec->extradata, *pp, 4))
                avpriv_request_sample(fc, "DVB sub with multiple IDs");
        } else {
            st->codec->extradata = av_malloc(4 + FF_INPUT_BUFFER_PADDING_SIZE);
            if (st->codec->extradata) {
                st->codec->extradata_size = 4;
                memcpy(st->codec->extradata, *pp, 4);
            }
        }
        *pp += 4;
        av_dict_set(&st->metadata, "language", language, 0);
        break;
    case 0x0a: /* ISO 639 language descriptor */
        for (i = 0; i + 4 <= desc_len; i += 4) {
            language[i + 0] = get8(pp, desc_end);
            language[i + 1] = get8(pp, desc_end);
            language[i + 2] = get8(pp, desc_end);
            language[i + 3] = ',';
        switch (get8(pp, desc_end)) {
            case 0x01: st->disposition |= AV_DISPOSITION_CLEAN_EFFECTS; break;
            case 0x02: st->disposition |= AV_DISPOSITION_HEARING_IMPAIRED; break;
            case 0x03: st->disposition |= AV_DISPOSITION_VISUAL_IMPAIRED; break;
        }
        }
        if (i) {
            language[i - 1] = 0;
            av_dict_set(&st->metadata, "language", language, 0);
        }
        break;
    case 0x05: /* registration descriptor */
        st->codec->codec_tag = bytestream_get_le32(pp);
        av_dlog(fc, "reg_desc=%.4s\n", (char*)&st->codec->codec_tag);
        if (st->codec->codec_id == AV_CODEC_ID_NONE)
            mpegts_find_stream_type(st, st->codec->codec_tag, REGD_types);
        break;
    case 0x52: /* stream identifier descriptor */
        st->stream_identifier = 1 + get8(pp, desc_end);
        break;
    default:
        break;
    }
    *pp = desc_end;
    return 0;
}

static void pmt_cb(MpegTSFilter *filter, const uint8_t *section, int section_len)
{
    MpegTSContext *ts = filter->u.section_filter.opaque;
    SectionHeader h1, *h = &h1;
    PESContext *pes;
    AVStream *st;
    const uint8_t *p, *p_end, *desc_list_end;
    int program_info_length, pcr_pid, pid, stream_type;
    int desc_list_len;
    uint32_t prog_reg_desc = 0; /* registration descriptor */

    Mp4Descr mp4_descr[MAX_MP4_DESCR_COUNT] = {{ 0 }};
    int mp4_descr_count = 0;
    int i;

    av_dlog(ts->stream, "PMT: len %i\n", section_len);
    hex_dump_debug(ts->stream, section, section_len);

    p_end = section + section_len - 4;
    p = section;
    if (parse_section_header(h, &p, p_end) < 0)
        return;

    av_dlog(ts->stream, "sid=0x%x sec_num=%d/%d\n",
           h->id, h->sec_num, h->last_sec_num);

    if (h->tid != PMT_TID)
        return;

    clear_program(ts, h->id);
    pcr_pid = get16(&p, p_end);
    if (pcr_pid < 0)
        return;
    pcr_pid &= 0x1fff;
    add_pid_to_pmt(ts, h->id, pcr_pid);
    set_pcr_pid(ts->stream, h->id, pcr_pid);

    av_dlog(ts->stream, "pcr_pid=0x%x\n", pcr_pid);

    program_info_length = get16(&p, p_end);
    if (program_info_length < 0)
        return;
    program_info_length &= 0xfff;
    while(program_info_length >= 2) {
        uint8_t tag, len;
        tag = get8(&p, p_end);
        len = get8(&p, p_end);

        av_dlog(ts->stream, "program tag: 0x%02x len=%d\n", tag, len);

        if(len > program_info_length - 2)
            //something else is broken, exit the program_descriptors_loop
            break;
        program_info_length -= len + 2;
        if (tag == 0x1d) { // IOD descriptor
            get8(&p, p_end); // scope
            get8(&p, p_end); // label
            len -= 2;
            mp4_read_iods(ts->stream, p, len, mp4_descr + mp4_descr_count,
                          &mp4_descr_count, MAX_MP4_DESCR_COUNT);
        } else if (tag == 0x05 && len >= 4) { // registration descriptor
            prog_reg_desc = bytestream_get_le32(&p);
            len -= 4;
        }
        p += len;
    }
    p += program_info_length;
    if (p >= p_end)
        goto out;

    // stop parsing after pmt, we found header
    if (!ts->stream->nb_streams)
        ts->stop_parse = 2;

    for(;;) {
        st = 0;
        pes = NULL;
        stream_type = get8(&p, p_end);
        if (stream_type < 0)
            break;
        pid = get16(&p, p_end);
        if (pid < 0)
            break;
        pid &= 0x1fff;
        if (pid == ts->current_pid)
            break;

        /* now create stream */
        if (ts->pids[pid] && ts->pids[pid]->type == MPEGTS_PES) {
            pes = ts->pids[pid]->u.pes_filter.opaque;
            if (!pes->st) {
                pes->st = avformat_new_stream(pes->stream, NULL);
                if (!pes->st)
                    goto out;
                pes->st->id = pes->pid;
            }
            st = pes->st;
        } else if (stream_type != 0x13) {
            if (ts->pids[pid]) mpegts_close_filter(ts, ts->pids[pid]); //wrongly added sdt filter probably
            pes = add_pes_stream(ts, pid, pcr_pid);
            if (pes) {
                st = avformat_new_stream(pes->stream, NULL);
                if (!st)
                    goto out;
                st->id = pes->pid;
            }
        } else {
            int idx = ff_find_stream_index(ts->stream, pid);
            if (idx >= 0) {
                st = ts->stream->streams[idx];
            } else {
                st = avformat_new_stream(ts->stream, NULL);
                if (!st)
                    goto out;
                st->id = pid;
                st->codec->codec_type = AVMEDIA_TYPE_DATA;
            }
        }

        if (!st)
            goto out;

        if (pes && !pes->stream_type)
            mpegts_set_stream_info(st, pes, stream_type, prog_reg_desc);

        add_pid_to_pmt(ts, h->id, pid);

        ff_program_add_stream_index(ts->stream, h->id, st->index);

        desc_list_len = get16(&p, p_end);
        if (desc_list_len < 0)
            break;
        desc_list_len &= 0xfff;
        desc_list_end = p + desc_list_len;
        if (desc_list_end > p_end)
            break;
        for(;;) {
            if (ff_parse_mpeg2_descriptor(ts->stream, st, stream_type, &p, desc_list_end,
                mp4_descr, mp4_descr_count, pid, ts) < 0)
                break;

            if (pes && prog_reg_desc == AV_RL32("HDMV") && stream_type == 0x83 && pes->sub_st) {
                ff_program_add_stream_index(ts->stream, h->id, pes->sub_st->index);
                pes->sub_st->codec->codec_tag = st->codec->codec_tag;
            }
        }
        p = desc_list_end;
    }

 out:
    for (i = 0; i < mp4_descr_count; i++)
        av_free(mp4_descr[i].dec_config_descr);
}

static void pat_cb(MpegTSFilter *filter, const uint8_t *section, int section_len)
{
    MpegTSContext *ts = filter->u.section_filter.opaque;
    SectionHeader h1, *h = &h1;
    const uint8_t *p, *p_end;
    int sid, pmt_pid;
    AVProgram *program;

    av_dlog(ts->stream, "PAT:\n");
    hex_dump_debug(ts->stream, section, section_len);

    p_end = section + section_len - 4;
    p = section;
    if (parse_section_header(h, &p, p_end) < 0)
        return;
    if (h->tid != PAT_TID)
        return;

    ts->stream->ts_id = h->id;

    clear_programs(ts);
    for(;;) {
        sid = get16(&p, p_end);
        if (sid < 0)
            break;
        pmt_pid = get16(&p, p_end);
        if (pmt_pid < 0)
            break;
        pmt_pid &= 0x1fff;

        if (pmt_pid == ts->current_pid)
            break;

        av_dlog(ts->stream, "sid=0x%x pid=0x%x\n", sid, pmt_pid);

        if (sid == 0x0000) {
            /* NIT info */
        } else {
            MpegTSFilter *fil = ts->pids[pmt_pid];
            program = av_new_program(ts->stream, sid);
            program->program_num = sid;
            program->pmt_pid = pmt_pid;
            if (fil)
                if (   fil->type != MPEGTS_SECTION
                    || fil->pid != pmt_pid
                    || fil->u.section_filter.section_cb != pmt_cb)
                    mpegts_close_filter(ts, ts->pids[pmt_pid]);

            if (!ts->pids[pmt_pid])
                mpegts_open_section_filter(ts, pmt_pid, pmt_cb, ts, 1);
            add_pat_entry(ts, sid);
            add_pid_to_pmt(ts, sid, 0); //add pat pid to program
            add_pid_to_pmt(ts, sid, pmt_pid);
        }
    }

    if (sid < 0) {
        int i,j;
        for (j=0; j<ts->stream->nb_programs; j++) {
            for (i=0; i<ts->nb_prg; i++)
                if (ts->prg[i].id == ts->stream->programs[j]->id)
                    break;
            if (i==ts->nb_prg)
                clear_avprogram(ts, ts->stream->programs[j]->id);
        }
    }
}

static void sdt_cb(MpegTSFilter *filter, const uint8_t *section, int section_len)
{
    MpegTSContext *ts = filter->u.section_filter.opaque;
    SectionHeader h1, *h = &h1;
    const uint8_t *p, *p_end, *desc_list_end, *desc_end;
    int onid, val, sid, desc_list_len, desc_tag, desc_len, service_type;
    char *name, *provider_name;

    av_dlog(ts->stream, "SDT:\n");
    hex_dump_debug(ts->stream, section, section_len);

    p_end = section + section_len - 4;
    p = section;
    if (parse_section_header(h, &p, p_end) < 0)
        return;
    if (h->tid != SDT_TID)
        return;
    onid = get16(&p, p_end);
    if (onid < 0)
        return;
    val = get8(&p, p_end);
    if (val < 0)
        return;
    for(;;) {
        sid = get16(&p, p_end);
        if (sid < 0)
            break;
        val = get8(&p, p_end);
        if (val < 0)
            break;
        desc_list_len = get16(&p, p_end);
        if (desc_list_len < 0)
            break;
        desc_list_len &= 0xfff;
        desc_list_end = p + desc_list_len;
        if (desc_list_end > p_end)
            break;
        for(;;) {
            desc_tag = get8(&p, desc_list_end);
            if (desc_tag < 0)
                break;
            desc_len = get8(&p, desc_list_end);
            desc_end = p + desc_len;
            if (desc_end > desc_list_end)
                break;

            av_dlog(ts->stream, "tag: 0x%02x len=%d\n",
                   desc_tag, desc_len);

            switch(desc_tag) {
            case 0x48:
                service_type = get8(&p, p_end);
                if (service_type < 0)
                    break;
                provider_name = getstr8(&p, p_end);
                if (!provider_name)
                    break;
                name = getstr8(&p, p_end);
                if (name) {
                    AVProgram *program = av_new_program(ts->stream, sid);
                    if(program) {
                        av_dict_set(&program->metadata, "service_name", name, 0);
                        av_dict_set(&program->metadata, "service_provider", provider_name, 0);
                    }
                }
                av_free(name);
                av_free(provider_name);
                break;
            default:
                break;
            }
            p = desc_end;
        }
        p = desc_list_end;
    }
}

static int parse_pcr(int64_t *ppcr_high, int *ppcr_low,
                     const uint8_t *packet);

/* handle one TS packet */
static int handle_packet(MpegTSContext *ts, const uint8_t *packet)
{
    AVFormatContext *s = ts->stream;
    MpegTSFilter *tss;
    int len, pid, cc, expected_cc, cc_ok, afc, is_start, is_discontinuity,
        has_adaptation, has_payload;
    const uint8_t *p, *p_end;
    int64_t pos;

    pid = AV_RB16(packet + 1) & 0x1fff;
    if(pid && discard_pid(ts, pid))
        return 0;
    is_start = packet[1] & 0x40;
    tss = ts->pids[pid];
    if (ts->auto_guess && tss == NULL && is_start) {
        add_pes_stream(ts, pid, -1);
        tss = ts->pids[pid];
    }
    if (!tss)
        return 0;
    ts->current_pid = pid;

    afc = (packet[3] >> 4) & 3;
    if (afc == 0) /* reserved value */
        return 0;
    has_adaptation = afc & 2;
    has_payload = afc & 1;
    is_discontinuity = has_adaptation
                && packet[4] != 0 /* with length > 0 */
                && (packet[5] & 0x80); /* and discontinuity indicated */

    /* continuity check (currently not used) */
    cc = (packet[3] & 0xf);
    expected_cc = has_payload ? (tss->last_cc + 1) & 0x0f : tss->last_cc;
    cc_ok = pid == 0x1FFF // null packet PID
            || is_discontinuity
            || tss->last_cc < 0
            || expected_cc == cc;

    tss->last_cc = cc;
    if (!cc_ok) {
        av_log(ts->stream, AV_LOG_DEBUG,
               "Continuity check failed for pid %d expected %d got %d\n",
               pid, expected_cc, cc);
        if(tss->type == MPEGTS_PES) {
            PESContext *pc = tss->u.pes_filter.opaque;
            pc->flags |= AV_PKT_FLAG_CORRUPT;
        }
    }

    if (!has_payload)
        return 0;
    p = packet + 4;
    if (has_adaptation) {
        /* skip adaptation field */
        p += p[0] + 1;
    }
    /* if past the end of packet, ignore */
    p_end = packet + TS_PACKET_SIZE;
    if (p >= p_end)
        return 0;

    pos = avio_tell(ts->stream->pb);
    ts->pos47_full = pos;

    if (tss->type == MPEGTS_SECTION) {
        if (is_start) {
            /* pointer field present */
            len = *p++;
            if (p + len > p_end)
                return 0;
            if (len && cc_ok) {
                /* write remaining section bytes */
                write_section_data(s, tss,
                                   p, len, 0);
                /* check whether filter has been closed */
                if (!ts->pids[pid])
                    return 0;
            }
            p += len;
            if (p < p_end) {
                write_section_data(s, tss,
                                   p, p_end - p, 1);
            }
        } else {
            if (cc_ok) {
                write_section_data(s, tss,
                                   p, p_end - p, 0);
            }
        }
    } else {
        int ret;
        int64_t pcr = -1;
        int64_t pcr_h;
        int pcr_l;
        if (parse_pcr(&pcr_h, &pcr_l, packet) == 0)
            pcr = pcr_h * 300 + pcr_l;
        // Note: The position here points actually behind the current packet.
        if ((ret = tss->u.pes_filter.pes_cb(tss, p, p_end - p, is_start,
                                            pos - ts->raw_packet_size, pcr)) < 0)
            return ret;
    }

    return 0;
}

/* XXX: try to find a better synchro over several packets (use
   get_packet_size() ?) */
static int mpegts_resync(AVFormatContext *s)
{
    AVIOContext *pb = s->pb;
    int c, i;

    for(i = 0;i < MAX_RESYNC_SIZE; i++) {
        c = avio_r8(pb);
        if (url_feof(pb))
            return -1;
        if (c == 0x47) {
            avio_seek(pb, -1, SEEK_CUR);
            return 0;
        }
    }
    av_log(s, AV_LOG_ERROR, "max resync size reached, could not find sync byte\n");
    /* no sync found */
    return -1;
}

/* return -1 if error or EOF. Return 0 if OK. */
static int read_packet(AVFormatContext *s, uint8_t *buf, int raw_packet_size, const uint8_t **data)
{
    AVIOContext *pb = s->pb;
    int len;

    for(;;) {
        len = ffio_read_indirect(pb, buf, TS_PACKET_SIZE, data);
        if (len != TS_PACKET_SIZE)
            return len < 0 ? len : AVERROR_EOF;
        /* check packet sync byte */
        if ((*data)[0] != 0x47) {
            /* find a new packet start */
            avio_seek(pb, -TS_PACKET_SIZE, SEEK_CUR);
            if (mpegts_resync(s) < 0)
                return AVERROR(EAGAIN);
            else
                continue;
        } else {
            break;
        }
    }
    return 0;
}

static void finished_reading_packet(AVFormatContext *s, int raw_packet_size)
{
    AVIOContext *pb = s->pb;
    int skip = raw_packet_size - TS_PACKET_SIZE;
    if (skip > 0)
        avio_skip(pb, skip);
}

static int handle_packets(MpegTSContext *ts, int nb_packets)
{
    AVFormatContext *s = ts->stream;
<<<<<<< HEAD
    uint8_t packet[TS_PACKET_SIZE + FF_INPUT_BUFFER_PADDING_SIZE];
    uint8_t *data;
=======
    uint8_t packet[TS_PACKET_SIZE+FF_INPUT_BUFFER_PADDING_SIZE];
    const uint8_t *data;
>>>>>>> 5afe1d27
    int packet_num, ret = 0;

    if (avio_tell(s->pb) != ts->last_pos) {
        int i;
        av_dlog(ts->stream, "Skipping after seek\n");
        /* seek detected, flush pes buffer */
        for (i = 0; i < NB_PID_MAX; i++) {
            if (ts->pids[i]) {
                if (ts->pids[i]->type == MPEGTS_PES) {
                   PESContext *pes = ts->pids[i]->u.pes_filter.opaque;
                   av_buffer_unref(&pes->buffer);
                   pes->data_index = 0;
                   pes->state = MPEGTS_SKIP; /* skip until pes header */
                   pes->last_pcr = -1;
                }
                ts->pids[i]->last_cc = -1;
            }
        }
    }

    ts->stop_parse = 0;
    packet_num = 0;
    memset(packet + TS_PACKET_SIZE, 0, FF_INPUT_BUFFER_PADDING_SIZE);
    for(;;) {
        packet_num++;
        if (nb_packets != 0 && packet_num >= nb_packets ||
            ts->stop_parse > 1) {
            ret = AVERROR(EAGAIN);
            break;
        }
        if (ts->stop_parse > 0)
            break;

        ret = read_packet(s, packet, ts->raw_packet_size, &data);
        if (ret != 0)
            break;
        ret = handle_packet(ts, data);
        finished_reading_packet(s, ts->raw_packet_size);
        if (ret != 0)
            break;
    }
    ts->last_pos = avio_tell(s->pb);
    return ret;
}

static int mpegts_probe(AVProbeData *p)
{
    const int size= p->buf_size;
    int maxscore=0;
    int sumscore=0;
    int i;
    int check_count= size / TS_FEC_PACKET_SIZE;
#define CHECK_COUNT 10
#define CHECK_BLOCK 100

    if (check_count < CHECK_COUNT)
        return -1;

    for (i=0; i<check_count; i+=CHECK_BLOCK){
        int left = FFMIN(check_count - i, CHECK_BLOCK);
        int score     = analyze(p->buf + TS_PACKET_SIZE     *i, TS_PACKET_SIZE     *left, TS_PACKET_SIZE     , NULL);
        int dvhs_score= analyze(p->buf + TS_DVHS_PACKET_SIZE*i, TS_DVHS_PACKET_SIZE*left, TS_DVHS_PACKET_SIZE, NULL);
        int fec_score = analyze(p->buf + TS_FEC_PACKET_SIZE *i, TS_FEC_PACKET_SIZE *left, TS_FEC_PACKET_SIZE , NULL);
        score = FFMAX3(score, dvhs_score, fec_score);
        sumscore += score;
        maxscore = FFMAX(maxscore, score);
    }

    sumscore = sumscore*CHECK_COUNT/check_count;
    maxscore = maxscore*CHECK_COUNT/CHECK_BLOCK;

    av_dlog(0, "TS score: %d %d\n", sumscore, maxscore);

    if (sumscore > 6)           return AVPROBE_SCORE_MAX + sumscore - CHECK_COUNT;
    else if (maxscore > 6)      return AVPROBE_SCORE_MAX/2 + sumscore - CHECK_COUNT;
    else                        return -1;
}

/* return the 90kHz PCR and the extension for the 27MHz PCR. return
   (-1) if not available */
static int parse_pcr(int64_t *ppcr_high, int *ppcr_low,
                     const uint8_t *packet)
{
    int afc, len, flags;
    const uint8_t *p;
    unsigned int v;

    afc = (packet[3] >> 4) & 3;
    if (afc <= 1)
        return -1;
    p = packet + 4;
    len = p[0];
    p++;
    if (len == 0)
        return -1;
    flags = *p++;
    len--;
    if (!(flags & 0x10))
        return -1;
    if (len < 6)
        return -1;
    v = AV_RB32(p);
    *ppcr_high = ((int64_t)v << 1) | (p[4] >> 7);
    *ppcr_low = ((p[4] & 1) << 8) | p[5];
    return 0;
}

static void seek_back(AVFormatContext *s, AVIOContext *pb, int64_t pos) {

    /* NOTE: We attempt to seek on non-seekable files as well, as the
     * probe buffer usually is big enough. Only warn if the seek failed
     * on files where the seek should work. */
    if (avio_seek(pb, pos, SEEK_SET) < 0)
        av_log(s, pb->seekable ? AV_LOG_ERROR : AV_LOG_INFO, "Unable to seek back to the start\n");
}

static int mpegts_read_header(AVFormatContext *s)
{
    MpegTSContext *ts = s->priv_data;
    AVIOContext *pb = s->pb;
    uint8_t buf[8*1024]={0};
    int len;
    int64_t pos;

    ffio_ensure_seekback(pb, s->probesize);

    /* read the first 8192 bytes to get packet size */
    pos = avio_tell(pb);
    len = avio_read(pb, buf, sizeof(buf));
    ts->raw_packet_size = get_packet_size(buf, len);
    if (ts->raw_packet_size <= 0) {
        av_log(s, AV_LOG_WARNING, "Could not detect TS packet size, defaulting to non-FEC/DVHS\n");
        ts->raw_packet_size = TS_PACKET_SIZE;
    }
    ts->stream = s;
    ts->auto_guess = 0;

    if (s->iformat == &ff_mpegts_demuxer) {
        /* normal demux */

        /* first do a scan to get all the services */
        seek_back(s, pb, pos);

        mpegts_open_section_filter(ts, SDT_PID, sdt_cb, ts, 1);

        mpegts_open_section_filter(ts, PAT_PID, pat_cb, ts, 1);

        handle_packets(ts, s->probesize / ts->raw_packet_size);
        /* if could not find service, enable auto_guess */

        ts->auto_guess = 1;

        av_dlog(ts->stream, "tuning done\n");

        s->ctx_flags |= AVFMTCTX_NOHEADER;
    } else {
        AVStream *st;
        int pcr_pid, pid, nb_packets, nb_pcrs, ret, pcr_l;
        int64_t pcrs[2], pcr_h;
        int packet_count[2];
        uint8_t packet[TS_PACKET_SIZE];
        const uint8_t *data;

        /* only read packets */

        st = avformat_new_stream(s, NULL);
        if (!st)
            goto fail;
        avpriv_set_pts_info(st, 60, 1, 27000000);
        st->codec->codec_type = AVMEDIA_TYPE_DATA;
        st->codec->codec_id = AV_CODEC_ID_MPEG2TS;

        /* we iterate until we find two PCRs to estimate the bitrate */
        pcr_pid = -1;
        nb_pcrs = 0;
        nb_packets = 0;
        for(;;) {
            ret = read_packet(s, packet, ts->raw_packet_size, &data);
            if (ret < 0)
                goto fail;
            pid = AV_RB16(data + 1) & 0x1fff;
            if ((pcr_pid == -1 || pcr_pid == pid) &&
                parse_pcr(&pcr_h, &pcr_l, data) == 0) {
                finished_reading_packet(s, ts->raw_packet_size);
                pcr_pid = pid;
                packet_count[nb_pcrs] = nb_packets;
                pcrs[nb_pcrs] = pcr_h * 300 + pcr_l;
                nb_pcrs++;
                if (nb_pcrs >= 2)
                    break;
            } else {
                finished_reading_packet(s, ts->raw_packet_size);
            }
            nb_packets++;
        }

        /* NOTE1: the bitrate is computed without the FEC */
        /* NOTE2: it is only the bitrate of the start of the stream */
        ts->pcr_incr = (pcrs[1] - pcrs[0]) / (packet_count[1] - packet_count[0]);
        ts->cur_pcr = pcrs[0] - ts->pcr_incr * packet_count[0];
        s->bit_rate = (TS_PACKET_SIZE * 8) * 27e6 / ts->pcr_incr;
        st->codec->bit_rate = s->bit_rate;
        st->start_time = ts->cur_pcr;
        av_dlog(ts->stream, "start=%0.3f pcr=%0.3f incr=%d\n",
                st->start_time / 1000000.0, pcrs[0] / 27e6, ts->pcr_incr);
    }

    seek_back(s, pb, pos);
    return 0;
 fail:
    return -1;
}

#define MAX_PACKET_READAHEAD ((128 * 1024) / 188)

static int mpegts_raw_read_packet(AVFormatContext *s,
                                  AVPacket *pkt)
{
    MpegTSContext *ts = s->priv_data;
    int ret, i;
    int64_t pcr_h, next_pcr_h, pos;
    int pcr_l, next_pcr_l;
    uint8_t pcr_buf[12];
    const uint8_t *data;

    if (av_new_packet(pkt, TS_PACKET_SIZE) < 0)
        return AVERROR(ENOMEM);
    pkt->pos= avio_tell(s->pb);
    ret = read_packet(s, pkt->data, ts->raw_packet_size, &data);
    if (ret < 0) {
        av_free_packet(pkt);
        return ret;
    }
    if (data != pkt->data)
        memcpy(pkt->data, data, ts->raw_packet_size);
    finished_reading_packet(s, ts->raw_packet_size);
    if (ts->mpeg2ts_compute_pcr) {
        /* compute exact PCR for each packet */
        if (parse_pcr(&pcr_h, &pcr_l, pkt->data) == 0) {
            /* we read the next PCR (XXX: optimize it by using a bigger buffer */
            pos = avio_tell(s->pb);
            for(i = 0; i < MAX_PACKET_READAHEAD; i++) {
                avio_seek(s->pb, pos + i * ts->raw_packet_size, SEEK_SET);
                avio_read(s->pb, pcr_buf, 12);
                if (parse_pcr(&next_pcr_h, &next_pcr_l, pcr_buf) == 0) {
                    /* XXX: not precise enough */
                    ts->pcr_incr = ((next_pcr_h - pcr_h) * 300 + (next_pcr_l - pcr_l)) /
                        (i + 1);
                    break;
                }
            }
            avio_seek(s->pb, pos, SEEK_SET);
            /* no next PCR found: we use previous increment */
            ts->cur_pcr = pcr_h * 300 + pcr_l;
        }
        pkt->pts = ts->cur_pcr;
        pkt->duration = ts->pcr_incr;
        ts->cur_pcr += ts->pcr_incr;
    }
    pkt->stream_index = 0;
    return 0;
}

static int mpegts_read_packet(AVFormatContext *s,
                              AVPacket *pkt)
{
    MpegTSContext *ts = s->priv_data;
    int ret, i;

    pkt->size = -1;
    ts->pkt = pkt;
    ret = handle_packets(ts, 0);
    if (ret < 0) {
        av_free_packet(ts->pkt);
        /* flush pes data left */
        for (i = 0; i < NB_PID_MAX; i++) {
            if (ts->pids[i] && ts->pids[i]->type == MPEGTS_PES) {
                PESContext *pes = ts->pids[i]->u.pes_filter.opaque;
                if (pes->state == MPEGTS_PAYLOAD && pes->data_index > 0) {
                    new_pes_packet(pes, pkt);
                    pes->state = MPEGTS_SKIP;
                    ret = 0;
                    break;
                }
            }
        }
    }

    if (!ret && pkt->size < 0)
        ret = AVERROR(EINTR);
    return ret;
}

static void mpegts_free(MpegTSContext *ts)
{
    int i;

    clear_programs(ts);

    for(i=0;i<NB_PID_MAX;i++)
        if (ts->pids[i]) mpegts_close_filter(ts, ts->pids[i]);
}

static int mpegts_read_close(AVFormatContext *s)
{
    MpegTSContext *ts = s->priv_data;
    mpegts_free(ts);
    return 0;
}

static av_unused int64_t mpegts_get_pcr(AVFormatContext *s, int stream_index,
                              int64_t *ppos, int64_t pos_limit)
{
    MpegTSContext *ts = s->priv_data;
    int64_t pos, timestamp;
    uint8_t buf[TS_PACKET_SIZE];
    int pcr_l, pcr_pid = ((PESContext*)s->streams[stream_index]->priv_data)->pcr_pid;
    int pos47 = ts->pos47_full % ts->raw_packet_size;
    pos = ((*ppos  + ts->raw_packet_size - 1 - pos47) / ts->raw_packet_size) * ts->raw_packet_size + pos47;
    while(pos < pos_limit) {
        if (avio_seek(s->pb, pos, SEEK_SET) < 0)
            return AV_NOPTS_VALUE;
        if (avio_read(s->pb, buf, TS_PACKET_SIZE) != TS_PACKET_SIZE)
            return AV_NOPTS_VALUE;
        if (buf[0] != 0x47) {
            if (mpegts_resync(s) < 0)
                return AV_NOPTS_VALUE;
            pos = avio_tell(s->pb);
            continue;
        }
        if ((pcr_pid < 0 || (AV_RB16(buf + 1) & 0x1fff) == pcr_pid) &&
            parse_pcr(&timestamp, &pcr_l, buf) == 0) {
            *ppos = pos;
            return timestamp;
        }
        pos += ts->raw_packet_size;
    }

    return AV_NOPTS_VALUE;
}

static int64_t mpegts_get_dts(AVFormatContext *s, int stream_index,
                              int64_t *ppos, int64_t pos_limit)
{
    MpegTSContext *ts = s->priv_data;
    int64_t pos;
    int pos47 = ts->pos47_full % ts->raw_packet_size;
    pos = ((*ppos  + ts->raw_packet_size - 1 - pos47) / ts->raw_packet_size) * ts->raw_packet_size + pos47;
    ff_read_frame_flush(s);
    if (avio_seek(s->pb, pos, SEEK_SET) < 0)
        return AV_NOPTS_VALUE;
    while(pos < pos_limit) {
        int ret;
        AVPacket pkt;
        av_init_packet(&pkt);
        ret= av_read_frame(s, &pkt);
        if(ret < 0)
            return AV_NOPTS_VALUE;
        av_free_packet(&pkt);
        if(pkt.dts != AV_NOPTS_VALUE && pkt.pos >= 0){
            ff_reduce_index(s, pkt.stream_index);
            av_add_index_entry(s->streams[pkt.stream_index], pkt.pos, pkt.dts, 0, 0, AVINDEX_KEYFRAME /* FIXME keyframe? */);
            if(pkt.stream_index == stream_index){
                *ppos= pkt.pos;
                return pkt.dts;
            }
        }
        pos = pkt.pos;
    }

    return AV_NOPTS_VALUE;
}

/**************************************************************/
/* parsing functions - called from other demuxers such as RTP */

MpegTSContext *ff_mpegts_parse_open(AVFormatContext *s)
{
    MpegTSContext *ts;

    ts = av_mallocz(sizeof(MpegTSContext));
    if (!ts)
        return NULL;
    /* no stream case, currently used by RTP */
    ts->raw_packet_size = TS_PACKET_SIZE;
    ts->stream = s;
    ts->auto_guess = 1;
    mpegts_open_section_filter(ts, SDT_PID, sdt_cb, ts, 1);
    mpegts_open_section_filter(ts, PAT_PID, pat_cb, ts, 1);

    return ts;
}

/* return the consumed length if a packet was output, or -1 if no
   packet is output */
int ff_mpegts_parse_packet(MpegTSContext *ts, AVPacket *pkt,
                        const uint8_t *buf, int len)
{
    int len1;

    len1 = len;
    ts->pkt = pkt;
    for(;;) {
        ts->stop_parse = 0;
        if (len < TS_PACKET_SIZE)
            return -1;
        if (buf[0] != 0x47) {
            buf++;
            len--;
        } else {
            handle_packet(ts, buf);
            buf += TS_PACKET_SIZE;
            len -= TS_PACKET_SIZE;
            if (ts->stop_parse == 1)
                break;
        }
    }
    return len1 - len;
}

void ff_mpegts_parse_close(MpegTSContext *ts)
{
    mpegts_free(ts);
    av_free(ts);
}

AVInputFormat ff_mpegts_demuxer = {
    .name           = "mpegts",
    .long_name      = NULL_IF_CONFIG_SMALL("MPEG-TS (MPEG-2 Transport Stream)"),
    .priv_data_size = sizeof(MpegTSContext),
    .read_probe     = mpegts_probe,
    .read_header    = mpegts_read_header,
    .read_packet    = mpegts_read_packet,
    .read_close     = mpegts_read_close,
    .read_timestamp = mpegts_get_dts,
    .flags          = AVFMT_SHOW_IDS | AVFMT_TS_DISCONT,
    .priv_class     = &mpegts_class,
};

AVInputFormat ff_mpegtsraw_demuxer = {
    .name           = "mpegtsraw",
    .long_name      = NULL_IF_CONFIG_SMALL("raw MPEG-TS (MPEG-2 Transport Stream)"),
    .priv_data_size = sizeof(MpegTSContext),
    .read_header    = mpegts_read_header,
    .read_packet    = mpegts_raw_read_packet,
    .read_close     = mpegts_read_close,
    .read_timestamp = mpegts_get_dts,
    .flags          = AVFMT_SHOW_IDS | AVFMT_TS_DISCONT,
    .priv_class     = &mpegtsraw_class,
};<|MERGE_RESOLUTION|>--- conflicted
+++ resolved
@@ -1958,13 +1958,8 @@
 static int handle_packets(MpegTSContext *ts, int nb_packets)
 {
     AVFormatContext *s = ts->stream;
-<<<<<<< HEAD
     uint8_t packet[TS_PACKET_SIZE + FF_INPUT_BUFFER_PADDING_SIZE];
-    uint8_t *data;
-=======
-    uint8_t packet[TS_PACKET_SIZE+FF_INPUT_BUFFER_PADDING_SIZE];
     const uint8_t *data;
->>>>>>> 5afe1d27
     int packet_num, ret = 0;
 
     if (avio_tell(s->pb) != ts->last_pos) {
