/*
 * MOV demuxer
 * Copyright (c) 2001 Fabrice Bellard
 * Copyright (c) 2009 Baptiste Coudurier <baptiste dot coudurier at gmail dot com>
 *
 * This file is part of FFmpeg.
 *
 * FFmpeg is free software; you can redistribute it and/or
 * modify it under the terms of the GNU Lesser General Public
 * License as published by the Free Software Foundation; either
 * version 2.1 of the License, or (at your option) any later version.
 *
 * FFmpeg is distributed in the hope that it will be useful,
 * but WITHOUT ANY WARRANTY; without even the implied warranty of
 * MERCHANTABILITY or FITNESS FOR A PARTICULAR PURPOSE.  See the GNU
 * Lesser General Public License for more details.
 *
 * You should have received a copy of the GNU Lesser General Public
 * License along with FFmpeg; if not, write to the Free Software
 * Foundation, Inc., 51 Franklin Street, Fifth Floor, Boston, MA 02110-1301 USA
 */

#include <limits.h>

//#define DEBUG
//#define MOV_EXPORT_ALL_METADATA

#include "libavutil/intreadwrite.h"
#include "libavutil/avstring.h"
#include "libavutil/dict.h"
#include "avformat.h"
#include "avio_internal.h"
#include "riff.h"
#include "isom.h"
#include "libavcodec/get_bits.h"

#if CONFIG_ZLIB
#include <zlib.h>
#endif

/*
 * First version by Francois Revol revol@free.fr
 * Seek function by Gael Chardon gael.dev@4now.net
 *
 * Features and limitations:
 * - reads most of the QT files I have (at least the structure),
 *   Sample QuickTime files with mp3 audio can be found at: http://www.3ivx.com/showcase.html
 * - the code is quite ugly... maybe I won't do it recursive next time :-)
 *
 * Funny I didn't know about http://sourceforge.net/projects/qt-ffmpeg/
 * when coding this :) (it's a writer anyway)
 *
 * Reference documents:
 * http://www.geocities.com/xhelmboyx/quicktime/formats/qtm-layout.txt
 * Apple:
 *  http://developer.apple.com/documentation/QuickTime/QTFF/
 *  http://developer.apple.com/documentation/QuickTime/QTFF/qtff.pdf
 * QuickTime is a trademark of Apple (AFAIK :))
 */

#include "qtpalette.h"


#undef NDEBUG
#include <assert.h>

/* XXX: it's the first time I make a recursive parser I think... sorry if it's ugly :P */

/* those functions parse an atom */
/* return code:
  0: continue to parse next atom
 <0: error occurred, exit
*/
/* links atom IDs to parse functions */
typedef struct MOVParseTableEntry {
    uint32_t type;
    int (*parse)(MOVContext *ctx, AVIOContext *pb, MOVAtom atom);
} MOVParseTableEntry;

static const MOVParseTableEntry mov_default_parse_table[];

static int mov_metadata_track_or_disc_number(MOVContext *c, AVIOContext *pb, unsigned len, const char *type)
{
    char buf[16];

    avio_rb16(pb); // unknown
    snprintf(buf, sizeof(buf), "%d", avio_rb16(pb));
<<<<<<< HEAD
    av_metadata_set2(&c->fc->metadata, type, buf, 0);
=======
    av_dict_set(&c->fc->metadata, "track", buf, 0);
>>>>>>> a71bcd1a

    avio_rb16(pb); // total tracks/discs

    return 0;
}

static const uint32_t mac_to_unicode[128] = {
    0x00C4,0x00C5,0x00C7,0x00C9,0x00D1,0x00D6,0x00DC,0x00E1,
    0x00E0,0x00E2,0x00E4,0x00E3,0x00E5,0x00E7,0x00E9,0x00E8,
    0x00EA,0x00EB,0x00ED,0x00EC,0x00EE,0x00EF,0x00F1,0x00F3,
    0x00F2,0x00F4,0x00F6,0x00F5,0x00FA,0x00F9,0x00FB,0x00FC,
    0x2020,0x00B0,0x00A2,0x00A3,0x00A7,0x2022,0x00B6,0x00DF,
    0x00AE,0x00A9,0x2122,0x00B4,0x00A8,0x2260,0x00C6,0x00D8,
    0x221E,0x00B1,0x2264,0x2265,0x00A5,0x00B5,0x2202,0x2211,
    0x220F,0x03C0,0x222B,0x00AA,0x00BA,0x03A9,0x00E6,0x00F8,
    0x00BF,0x00A1,0x00AC,0x221A,0x0192,0x2248,0x2206,0x00AB,
    0x00BB,0x2026,0x00A0,0x00C0,0x00C3,0x00D5,0x0152,0x0153,
    0x2013,0x2014,0x201C,0x201D,0x2018,0x2019,0x00F7,0x25CA,
    0x00FF,0x0178,0x2044,0x20AC,0x2039,0x203A,0xFB01,0xFB02,
    0x2021,0x00B7,0x201A,0x201E,0x2030,0x00C2,0x00CA,0x00C1,
    0x00CB,0x00C8,0x00CD,0x00CE,0x00CF,0x00CC,0x00D3,0x00D4,
    0xF8FF,0x00D2,0x00DA,0x00DB,0x00D9,0x0131,0x02C6,0x02DC,
    0x00AF,0x02D8,0x02D9,0x02DA,0x00B8,0x02DD,0x02DB,0x02C7,
};

static int mov_read_mac_string(MOVContext *c, AVIOContext *pb, int len,
                               char *dst, int dstlen)
{
    char *p = dst;
    char *end = dst+dstlen-1;
    int i;

    for (i = 0; i < len; i++) {
        uint8_t t, c = avio_r8(pb);
        if (c < 0x80 && p < end)
            *p++ = c;
        else
            PUT_UTF8(mac_to_unicode[c-0x80], t, if (p < end) *p++ = t;);
    }
    *p = 0;
    return p - dst;
}

static int mov_read_udta_string(MOVContext *c, AVIOContext *pb, MOVAtom atom)
{
#ifdef MOV_EXPORT_ALL_METADATA
    char tmp_key[5];
#endif
    char str[1024], key2[16], language[4] = {0};
    const char *key = NULL;
    uint16_t str_size, langcode = 0;
    uint32_t data_type = 0;
    int (*parse)(MOVContext*, AVIOContext*, unsigned, const char *) = NULL;

    switch (atom.type) {
    case MKTAG(0xa9,'n','a','m'): key = "title";     break;
    case MKTAG(0xa9,'a','u','t'):
    case MKTAG(0xa9,'A','R','T'): key = "artist";    break;
    case MKTAG( 'a','A','R','T'): key = "album_artist";break;
    case MKTAG(0xa9,'w','r','t'): key = "composer";  break;
    case MKTAG( 'c','p','r','t'):
    case MKTAG(0xa9,'c','p','y'): key = "copyright"; break;
    case MKTAG(0xa9,'g','r','p'): key = "grouping"; break;
    case MKTAG(0xa9,'l','y','r'): key = "lyrics"; break;
    case MKTAG(0xa9,'c','m','t'):
    case MKTAG(0xa9,'i','n','f'): key = "comment";   break;
    case MKTAG(0xa9,'a','l','b'): key = "album";     break;
    case MKTAG(0xa9,'d','a','y'): key = "date";      break;
    case MKTAG(0xa9,'g','e','n'): key = "genre";     break;
    case MKTAG(0xa9,'t','o','o'):
    case MKTAG(0xa9,'s','w','r'): key = "encoder";   break;
    case MKTAG(0xa9,'e','n','c'): key = "encoder";   break;
    case MKTAG( 'd','e','s','c'): key = "description";break;
    case MKTAG( 'l','d','e','s'): key = "synopsis";  break;
    case MKTAG( 't','v','s','h'): key = "show";      break;
    case MKTAG( 't','v','e','n'): key = "episode_id";break;
    case MKTAG( 't','v','n','n'): key = "network";   break;
    case MKTAG( 't','r','k','n'): key = "track";
        parse = mov_metadata_track_or_disc_number; break;
    case MKTAG( 'd','i','s','k'): key = "disc";
        parse = mov_metadata_track_or_disc_number; break;
    }

    if (c->itunes_metadata && atom.size > 8) {
        int data_size = avio_rb32(pb);
        int tag = avio_rl32(pb);
        if (tag == MKTAG('d','a','t','a')) {
            data_type = avio_rb32(pb); // type
            avio_rb32(pb); // unknown
            str_size = data_size - 16;
            atom.size -= 16;
        } else return 0;
    } else if (atom.size > 4 && key && !c->itunes_metadata) {
        str_size = avio_rb16(pb); // string length
        langcode = avio_rb16(pb);
        ff_mov_lang_to_iso639(langcode, language);
        atom.size -= 4;
    } else
        str_size = atom.size;

#ifdef MOV_EXPORT_ALL_METADATA
    if (!key) {
        snprintf(tmp_key, 5, "%.4s", (char*)&atom.type);
        key = tmp_key;
    }
#endif

    if (!key)
        return 0;
    if (atom.size < 0)
        return -1;

    str_size = FFMIN3(sizeof(str)-1, str_size, atom.size);

    if (parse)
        parse(c, pb, str_size, key);
    else {
        if (data_type == 3 || (data_type == 0 && langcode < 0x800)) { // MAC Encoded
            mov_read_mac_string(c, pb, str_size, str, sizeof(str));
        } else {
            avio_read(pb, str, str_size);
            str[str_size] = 0;
        }
        av_dict_set(&c->fc->metadata, key, str, 0);
        if (*language && strcmp(language, "und")) {
            snprintf(key2, sizeof(key2), "%s-%s", key, language);
            av_dict_set(&c->fc->metadata, key2, str, 0);
        }
    }
    av_dlog(c->fc, "lang \"%3s\" ", language);
    av_dlog(c->fc, "tag \"%s\" value \"%s\" atom \"%.4s\" %d %"PRId64"\n",
            key, str, (char*)&atom.type, str_size, atom.size);

    return 0;
}

static int mov_read_chpl(MOVContext *c, AVIOContext *pb, MOVAtom atom)
{
    int64_t start;
    int i, nb_chapters, str_len, version;
    char str[256+1];

    if ((atom.size -= 5) < 0)
        return 0;

    version = avio_r8(pb);
    avio_rb24(pb);
    if (version)
        avio_rb32(pb); // ???
    nb_chapters = avio_r8(pb);

    for (i = 0; i < nb_chapters; i++) {
        if (atom.size < 9)
            return 0;

        start = avio_rb64(pb);
        str_len = avio_r8(pb);

        if ((atom.size -= 9+str_len) < 0)
            return 0;

        avio_read(pb, str, str_len);
        str[str_len] = 0;
        ff_new_chapter(c->fc, i, (AVRational){1,10000000}, start, AV_NOPTS_VALUE, str);
    }
    return 0;
}

static int mov_read_default(MOVContext *c, AVIOContext *pb, MOVAtom atom)
{
    int64_t total_size = 0;
    MOVAtom a;
    int i;

    if (atom.size < 0)
        atom.size = INT64_MAX;
    while (total_size + 8 < atom.size && !url_feof(pb)) {
        int (*parse)(MOVContext*, AVIOContext*, MOVAtom) = NULL;
        a.size = atom.size;
        a.type=0;
        if(atom.size >= 8) {
            a.size = avio_rb32(pb);
            a.type = avio_rl32(pb);
        }
        av_dlog(c->fc, "type: %08x '%.4s' parent:'%.4s' sz: %"PRId64" %"PRId64" %"PRId64"\n",
                a.type, (char*)&a.type, (char*)&atom.type, a.size, total_size, atom.size);
        total_size += 8;
        if (a.size == 1) { /* 64 bit extended size */
            a.size = avio_rb64(pb) - 8;
            total_size += 8;
        }
        if (a.size == 0) {
            a.size = atom.size - total_size;
            if (a.size <= 8)
                break;
        }
        a.size -= 8;
        if(a.size < 0)
            break;
        a.size = FFMIN(a.size, atom.size - total_size);

        for (i = 0; mov_default_parse_table[i].type; i++)
            if (mov_default_parse_table[i].type == a.type) {
                parse = mov_default_parse_table[i].parse;
                break;
            }

        // container is user data
        if (!parse && (atom.type == MKTAG('u','d','t','a') ||
                       atom.type == MKTAG('i','l','s','t')))
            parse = mov_read_udta_string;

        if (!parse) { /* skip leaf atoms data */
            avio_skip(pb, a.size);
        } else {
            int64_t start_pos = avio_tell(pb);
            int64_t left;
            int err = parse(c, pb, a);
            if (err < 0)
                return err;
            if (c->found_moov && c->found_mdat &&
                (!pb->seekable || start_pos + a.size == avio_size(pb)))
                return 0;
            left = a.size - avio_tell(pb) + start_pos;
            if (left > 0) /* skip garbage at atom end */
                avio_skip(pb, left);
        }

        total_size += a.size;
    }

    if (total_size < atom.size && atom.size < 0x7ffff)
        avio_skip(pb, atom.size - total_size);

    return 0;
}

static int mov_read_dref(MOVContext *c, AVIOContext *pb, MOVAtom atom)
{
    AVStream *st;
    MOVStreamContext *sc;
    int entries, i, j;

    if (c->fc->nb_streams < 1)
        return 0;
    st = c->fc->streams[c->fc->nb_streams-1];
    sc = st->priv_data;

    avio_rb32(pb); // version + flags
    entries = avio_rb32(pb);
    if (entries >= UINT_MAX / sizeof(*sc->drefs))
        return -1;
    sc->drefs = av_mallocz(entries * sizeof(*sc->drefs));
    if (!sc->drefs)
        return AVERROR(ENOMEM);
    sc->drefs_count = entries;

    for (i = 0; i < sc->drefs_count; i++) {
        MOVDref *dref = &sc->drefs[i];
        uint32_t size = avio_rb32(pb);
        int64_t next = avio_tell(pb) + size - 4;

        if (size < 12)
            return -1;

        dref->type = avio_rl32(pb);
        avio_rb32(pb); // version + flags
        av_dlog(c->fc, "type %.4s size %d\n", (char*)&dref->type, size);

        if (dref->type == MKTAG('a','l','i','s') && size > 150) {
            /* macintosh alias record */
            uint16_t volume_len, len;
            int16_t type;

            avio_skip(pb, 10);

            volume_len = avio_r8(pb);
            volume_len = FFMIN(volume_len, 27);
            avio_read(pb, dref->volume, 27);
            dref->volume[volume_len] = 0;
            av_log(c->fc, AV_LOG_DEBUG, "volume %s, len %d\n", dref->volume, volume_len);

            avio_skip(pb, 12);

            len = avio_r8(pb);
            len = FFMIN(len, 63);
            avio_read(pb, dref->filename, 63);
            dref->filename[len] = 0;
            av_log(c->fc, AV_LOG_DEBUG, "filename %s, len %d\n", dref->filename, len);

            avio_skip(pb, 16);

            /* read next level up_from_alias/down_to_target */
            dref->nlvl_from = avio_rb16(pb);
            dref->nlvl_to   = avio_rb16(pb);
            av_log(c->fc, AV_LOG_DEBUG, "nlvl from %d, nlvl to %d\n",
                   dref->nlvl_from, dref->nlvl_to);

            avio_skip(pb, 16);

            for (type = 0; type != -1 && avio_tell(pb) < next; ) {
                type = avio_rb16(pb);
                len = avio_rb16(pb);
                av_log(c->fc, AV_LOG_DEBUG, "type %d, len %d\n", type, len);
                if (len&1)
                    len += 1;
                if (type == 2) { // absolute path
                    av_free(dref->path);
                    dref->path = av_mallocz(len+1);
                    if (!dref->path)
                        return AVERROR(ENOMEM);
                    avio_read(pb, dref->path, len);
                    if (len > volume_len && !strncmp(dref->path, dref->volume, volume_len)) {
                        len -= volume_len;
                        memmove(dref->path, dref->path+volume_len, len);
                        dref->path[len] = 0;
                    }
                    for (j = 0; j < len; j++)
                        if (dref->path[j] == ':')
                            dref->path[j] = '/';
                    av_log(c->fc, AV_LOG_DEBUG, "path %s\n", dref->path);
                } else if (type == 0) { // directory name
                    av_free(dref->dir);
                    dref->dir = av_malloc(len+1);
                    if (!dref->dir)
                        return AVERROR(ENOMEM);
                    avio_read(pb, dref->dir, len);
                    dref->dir[len] = 0;
                    for (j = 0; j < len; j++)
                        if (dref->dir[j] == ':')
                            dref->dir[j] = '/';
                    av_log(c->fc, AV_LOG_DEBUG, "dir %s\n", dref->dir);
                } else
                    avio_skip(pb, len);
            }
        }
        avio_seek(pb, next, SEEK_SET);
    }
    return 0;
}

static int mov_read_hdlr(MOVContext *c, AVIOContext *pb, MOVAtom atom)
{
    AVStream *st;
    uint32_t type;
    uint32_t av_unused ctype;

    if (c->fc->nb_streams < 1) // meta before first trak
        return 0;

    st = c->fc->streams[c->fc->nb_streams-1];

    avio_r8(pb); /* version */
    avio_rb24(pb); /* flags */

    /* component type */
    ctype = avio_rl32(pb);
    type = avio_rl32(pb); /* component subtype */

    av_dlog(c->fc, "ctype= %.4s (0x%08x)\n", (char*)&ctype, ctype);
    av_dlog(c->fc, "stype= %.4s\n", (char*)&type);

    if     (type == MKTAG('v','i','d','e'))
        st->codec->codec_type = AVMEDIA_TYPE_VIDEO;
    else if(type == MKTAG('s','o','u','n'))
        st->codec->codec_type = AVMEDIA_TYPE_AUDIO;
    else if(type == MKTAG('m','1','a',' '))
        st->codec->codec_id = CODEC_ID_MP2;
    else if(type == MKTAG('s','u','b','p'))
        st->codec->codec_type = AVMEDIA_TYPE_SUBTITLE;

    avio_rb32(pb); /* component  manufacture */
    avio_rb32(pb); /* component flags */
    avio_rb32(pb); /* component flags mask */

    return 0;
}

int ff_mov_read_esds(AVFormatContext *fc, AVIOContext *pb, MOVAtom atom)
{
    AVStream *st;
    int tag;

    if (fc->nb_streams < 1)
        return 0;
    st = fc->streams[fc->nb_streams-1];

    avio_rb32(pb); /* version + flags */
    ff_mp4_read_descr(fc, pb, &tag);
    if (tag == MP4ESDescrTag) {
        avio_rb16(pb); /* ID */
        avio_r8(pb); /* priority */
    } else
        avio_rb16(pb); /* ID */

    ff_mp4_read_descr(fc, pb, &tag);
    if (tag == MP4DecConfigDescrTag)
        ff_mp4_read_dec_config_descr(fc, st, pb);
    return 0;
}

static int mov_read_esds(MOVContext *c, AVIOContext *pb, MOVAtom atom)
{
    return ff_mov_read_esds(c->fc, pb, atom);
}

static int mov_read_dac3(MOVContext *c, AVIOContext *pb, MOVAtom atom)
{
    AVStream *st;
    int ac3info, acmod, lfeon, bsmod;

    if (c->fc->nb_streams < 1)
        return 0;
    st = c->fc->streams[c->fc->nb_streams-1];

    ac3info = avio_rb24(pb);
    bsmod = (ac3info >> 14) & 0x7;
    acmod = (ac3info >> 11) & 0x7;
    lfeon = (ac3info >> 10) & 0x1;
    st->codec->channels = ((int[]){2,1,2,3,3,4,4,5})[acmod] + lfeon;
    st->codec->audio_service_type = bsmod;
    if (st->codec->channels > 1 && bsmod == 0x7)
        st->codec->audio_service_type = AV_AUDIO_SERVICE_TYPE_KARAOKE;

    return 0;
}

static int mov_read_pasp(MOVContext *c, AVIOContext *pb, MOVAtom atom)
{
    const int num = avio_rb32(pb);
    const int den = avio_rb32(pb);
    AVStream *st;

    if (c->fc->nb_streams < 1)
        return 0;
    st = c->fc->streams[c->fc->nb_streams-1];

    if ((st->sample_aspect_ratio.den != 1 || st->sample_aspect_ratio.num) && // default
        (den != st->sample_aspect_ratio.den || num != st->sample_aspect_ratio.num)) {
        av_log(c->fc, AV_LOG_WARNING,
               "sample aspect ratio already set to %d:%d, ignoring 'pasp' atom (%d:%d)\n",
               st->sample_aspect_ratio.num, st->sample_aspect_ratio.den,
               num, den);
    } else if (den != 0) {
        st->sample_aspect_ratio.num = num;
        st->sample_aspect_ratio.den = den;
    }
    return 0;
}

/* this atom contains actual media data */
static int mov_read_mdat(MOVContext *c, AVIOContext *pb, MOVAtom atom)
{
    if(atom.size == 0) /* wrong one (MP4) */
        return 0;
    c->found_mdat=1;
    return 0; /* now go for moov */
}

/* read major brand, minor version and compatible brands and store them as metadata */
static int mov_read_ftyp(MOVContext *c, AVIOContext *pb, MOVAtom atom)
{
    uint32_t minor_ver;
    int comp_brand_size;
    char minor_ver_str[11]; /* 32 bit integer -> 10 digits + null */
    char* comp_brands_str;
    uint8_t type[5] = {0};

    avio_read(pb, type, 4);
    if (strcmp(type, "qt  "))
        c->isom = 1;
    av_log(c->fc, AV_LOG_DEBUG, "ISO: File Type Major Brand: %.4s\n",(char *)&type);
    av_dict_set(&c->fc->metadata, "major_brand", type, 0);
    minor_ver = avio_rb32(pb); /* minor version */
    snprintf(minor_ver_str, sizeof(minor_ver_str), "%d", minor_ver);
    av_dict_set(&c->fc->metadata, "minor_version", minor_ver_str, 0);

    comp_brand_size = atom.size - 8;
    if (comp_brand_size < 0)
        return -1;
    comp_brands_str = av_malloc(comp_brand_size + 1); /* Add null terminator */
    if (!comp_brands_str)
        return AVERROR(ENOMEM);
    avio_read(pb, comp_brands_str, comp_brand_size);
    comp_brands_str[comp_brand_size] = 0;
    av_dict_set(&c->fc->metadata, "compatible_brands", comp_brands_str, 0);
    av_freep(&comp_brands_str);

    return 0;
}

/* this atom should contain all header atoms */
static int mov_read_moov(MOVContext *c, AVIOContext *pb, MOVAtom atom)
{
    if (mov_read_default(c, pb, atom) < 0)
        return -1;
    /* we parsed the 'moov' atom, we can terminate the parsing as soon as we find the 'mdat' */
    /* so we don't parse the whole file if over a network */
    c->found_moov=1;
    return 0; /* now go for mdat */
}

static int mov_read_moof(MOVContext *c, AVIOContext *pb, MOVAtom atom)
{
    c->fragment.moof_offset = avio_tell(pb) - 8;
    av_dlog(c->fc, "moof offset %"PRIx64"\n", c->fragment.moof_offset);
    return mov_read_default(c, pb, atom);
}

static void mov_metadata_creation_time(AVDictionary **metadata, time_t time)
{
    char buffer[32];
    if (time) {
        struct tm *ptm;
        time -= 2082844800;  /* seconds between 1904-01-01 and Epoch */
        ptm = gmtime(&time);
        if (!ptm) return;
        strftime(buffer, sizeof(buffer), "%Y-%m-%d %H:%M:%S", ptm);
        av_dict_set(metadata, "creation_time", buffer, 0);
    }
}

static int mov_read_mdhd(MOVContext *c, AVIOContext *pb, MOVAtom atom)
{
    AVStream *st;
    MOVStreamContext *sc;
    int version;
    char language[4] = {0};
    unsigned lang;
    time_t creation_time;

    if (c->fc->nb_streams < 1)
        return 0;
    st = c->fc->streams[c->fc->nb_streams-1];
    sc = st->priv_data;

    version = avio_r8(pb);
    if (version > 1)
        return -1; /* unsupported */

    avio_rb24(pb); /* flags */
    if (version == 1) {
        creation_time = avio_rb64(pb);
        avio_rb64(pb);
    } else {
        creation_time = avio_rb32(pb);
        avio_rb32(pb); /* modification time */
    }
    mov_metadata_creation_time(&st->metadata, creation_time);

    sc->time_scale = avio_rb32(pb);
    st->duration = (version == 1) ? avio_rb64(pb) : avio_rb32(pb); /* duration */

    lang = avio_rb16(pb); /* language */
    if (ff_mov_lang_to_iso639(lang, language))
        av_dict_set(&st->metadata, "language", language, 0);
    avio_rb16(pb); /* quality */

    return 0;
}

static int mov_read_mvhd(MOVContext *c, AVIOContext *pb, MOVAtom atom)
{
    time_t creation_time;
    int version = avio_r8(pb); /* version */
    avio_rb24(pb); /* flags */

    if (version == 1) {
        creation_time = avio_rb64(pb);
        avio_rb64(pb);
    } else {
        creation_time = avio_rb32(pb);
        avio_rb32(pb); /* modification time */
    }
    mov_metadata_creation_time(&c->fc->metadata, creation_time);
    c->time_scale = avio_rb32(pb); /* time scale */

    av_dlog(c->fc, "time scale = %i\n", c->time_scale);

    c->duration = (version == 1) ? avio_rb64(pb) : avio_rb32(pb); /* duration */
    avio_rb32(pb); /* preferred scale */

    avio_rb16(pb); /* preferred volume */

    avio_skip(pb, 10); /* reserved */

    avio_skip(pb, 36); /* display matrix */

    avio_rb32(pb); /* preview time */
    avio_rb32(pb); /* preview duration */
    avio_rb32(pb); /* poster time */
    avio_rb32(pb); /* selection time */
    avio_rb32(pb); /* selection duration */
    avio_rb32(pb); /* current time */
    avio_rb32(pb); /* next track ID */

    return 0;
}

static int mov_read_smi(MOVContext *c, AVIOContext *pb, MOVAtom atom)
{
    AVStream *st;

    if (c->fc->nb_streams < 1)
        return 0;
    st = c->fc->streams[c->fc->nb_streams-1];

    if((uint64_t)atom.size > (1<<30))
        return -1;

    // currently SVQ3 decoder expect full STSD header - so let's fake it
    // this should be fixed and just SMI header should be passed
    av_free(st->codec->extradata);
    st->codec->extradata = av_mallocz(atom.size + 0x5a + FF_INPUT_BUFFER_PADDING_SIZE);
    if (!st->codec->extradata)
        return AVERROR(ENOMEM);
    st->codec->extradata_size = 0x5a + atom.size;
    memcpy(st->codec->extradata, "SVQ3", 4); // fake
    avio_read(pb, st->codec->extradata + 0x5a, atom.size);
    av_dlog(c->fc, "Reading SMI %"PRId64"  %s\n", atom.size, st->codec->extradata + 0x5a);
    return 0;
}

static int mov_read_enda(MOVContext *c, AVIOContext *pb, MOVAtom atom)
{
    AVStream *st;
    int little_endian;

    if (c->fc->nb_streams < 1)
        return 0;
    st = c->fc->streams[c->fc->nb_streams-1];

    little_endian = avio_rb16(pb) & 0xFF;
    av_dlog(c->fc, "enda %d\n", little_endian);
    if (little_endian == 1) {
        switch (st->codec->codec_id) {
        case CODEC_ID_PCM_S24BE:
            st->codec->codec_id = CODEC_ID_PCM_S24LE;
            break;
        case CODEC_ID_PCM_S32BE:
            st->codec->codec_id = CODEC_ID_PCM_S32LE;
            break;
        case CODEC_ID_PCM_F32BE:
            st->codec->codec_id = CODEC_ID_PCM_F32LE;
            break;
        case CODEC_ID_PCM_F64BE:
            st->codec->codec_id = CODEC_ID_PCM_F64LE;
            break;
        default:
            break;
        }
    }
    return 0;
}

/* FIXME modify qdm2/svq3/h264 decoders to take full atom as extradata */
static int mov_read_extradata(MOVContext *c, AVIOContext *pb, MOVAtom atom)
{
    AVStream *st;
    uint64_t size;
    uint8_t *buf;

    if (c->fc->nb_streams < 1) // will happen with jp2 files
        return 0;
    st= c->fc->streams[c->fc->nb_streams-1];
    size= (uint64_t)st->codec->extradata_size + atom.size + 8 + FF_INPUT_BUFFER_PADDING_SIZE;
    if(size > INT_MAX || (uint64_t)atom.size > INT_MAX)
        return -1;
    buf= av_realloc(st->codec->extradata, size);
    if(!buf)
        return -1;
    st->codec->extradata= buf;
    buf+= st->codec->extradata_size;
    st->codec->extradata_size= size - FF_INPUT_BUFFER_PADDING_SIZE;
    AV_WB32(       buf    , atom.size + 8);
    AV_WL32(       buf + 4, atom.type);
    avio_read(pb, buf + 8, atom.size);
    return 0;
}

static int mov_read_wave(MOVContext *c, AVIOContext *pb, MOVAtom atom)
{
    AVStream *st;

    if (c->fc->nb_streams < 1)
        return 0;
    st = c->fc->streams[c->fc->nb_streams-1];

    if((uint64_t)atom.size > (1<<30))
        return -1;

    if (st->codec->codec_id == CODEC_ID_QDM2 || st->codec->codec_id == CODEC_ID_QDMC) {
        // pass all frma atom to codec, needed at least for QDMC and QDM2
        av_free(st->codec->extradata);
        st->codec->extradata = av_mallocz(atom.size + FF_INPUT_BUFFER_PADDING_SIZE);
        if (!st->codec->extradata)
            return AVERROR(ENOMEM);
        st->codec->extradata_size = atom.size;
        avio_read(pb, st->codec->extradata, atom.size);
    } else if (atom.size > 8) { /* to read frma, esds atoms */
        if (mov_read_default(c, pb, atom) < 0)
            return -1;
    } else
        avio_skip(pb, atom.size);
    return 0;
}

/**
 * This function reads atom content and puts data in extradata without tag
 * nor size unlike mov_read_extradata.
 */
static int mov_read_glbl(MOVContext *c, AVIOContext *pb, MOVAtom atom)
{
    AVStream *st;

    if (c->fc->nb_streams < 1)
        return 0;
    st = c->fc->streams[c->fc->nb_streams-1];

    if((uint64_t)atom.size > (1<<30))
        return -1;

    av_free(st->codec->extradata);
    st->codec->extradata = av_mallocz(atom.size + FF_INPUT_BUFFER_PADDING_SIZE);
    if (!st->codec->extradata)
        return AVERROR(ENOMEM);
    st->codec->extradata_size = atom.size;
    avio_read(pb, st->codec->extradata, atom.size);
    return 0;
}

/**
 * An strf atom is a BITMAPINFOHEADER struct. This struct is 40 bytes itself,
 * but can have extradata appended at the end after the 40 bytes belonging
 * to the struct.
 */
static int mov_read_strf(MOVContext *c, AVIOContext *pb, MOVAtom atom)
{
    AVStream *st;

    if (c->fc->nb_streams < 1)
        return 0;
    if (atom.size <= 40)
        return 0;
    st = c->fc->streams[c->fc->nb_streams-1];

    if((uint64_t)atom.size > (1<<30))
        return -1;

    av_free(st->codec->extradata);
    st->codec->extradata = av_mallocz(atom.size - 40 + FF_INPUT_BUFFER_PADDING_SIZE);
    if (!st->codec->extradata)
        return AVERROR(ENOMEM);
    st->codec->extradata_size = atom.size - 40;
    avio_skip(pb, 40);
    avio_read(pb, st->codec->extradata, atom.size - 40);
    return 0;
}

static int mov_read_stco(MOVContext *c, AVIOContext *pb, MOVAtom atom)
{
    AVStream *st;
    MOVStreamContext *sc;
    unsigned int i, entries;

    if (c->fc->nb_streams < 1)
        return 0;
    st = c->fc->streams[c->fc->nb_streams-1];
    sc = st->priv_data;

    avio_r8(pb); /* version */
    avio_rb24(pb); /* flags */

    entries = avio_rb32(pb);

    if(entries >= UINT_MAX/sizeof(int64_t))
        return -1;

    sc->chunk_offsets = av_malloc(entries * sizeof(int64_t));
    if (!sc->chunk_offsets)
        return AVERROR(ENOMEM);
    sc->chunk_count = entries;

    if      (atom.type == MKTAG('s','t','c','o'))
        for(i=0; i<entries; i++)
            sc->chunk_offsets[i] = avio_rb32(pb);
    else if (atom.type == MKTAG('c','o','6','4'))
        for(i=0; i<entries; i++)
            sc->chunk_offsets[i] = avio_rb64(pb);
    else
        return -1;

    return 0;
}

/**
 * Compute codec id for 'lpcm' tag.
 * See CoreAudioTypes and AudioStreamBasicDescription at Apple.
 */
enum CodecID ff_mov_get_lpcm_codec_id(int bps, int flags)
{
    if (flags & 1) { // floating point
        if (flags & 2) { // big endian
            if      (bps == 32) return CODEC_ID_PCM_F32BE;
            else if (bps == 64) return CODEC_ID_PCM_F64BE;
        } else {
            if      (bps == 32) return CODEC_ID_PCM_F32LE;
            else if (bps == 64) return CODEC_ID_PCM_F64LE;
        }
    } else {
        if (flags & 2) {
            if      (bps == 8)
                // signed integer
                if (flags & 4)  return CODEC_ID_PCM_S8;
                else            return CODEC_ID_PCM_U8;
            else if (bps == 16) return CODEC_ID_PCM_S16BE;
            else if (bps == 24) return CODEC_ID_PCM_S24BE;
            else if (bps == 32) return CODEC_ID_PCM_S32BE;
        } else {
            if      (bps == 8)
                if (flags & 4)  return CODEC_ID_PCM_S8;
                else            return CODEC_ID_PCM_U8;
            else if (bps == 16) return CODEC_ID_PCM_S16LE;
            else if (bps == 24) return CODEC_ID_PCM_S24LE;
            else if (bps == 32) return CODEC_ID_PCM_S32LE;
        }
    }
    return CODEC_ID_NONE;
}

int ff_mov_read_stsd_entries(MOVContext *c, AVIOContext *pb, int entries)
{
    AVStream *st;
    MOVStreamContext *sc;
    int j, pseudo_stream_id;

    if (c->fc->nb_streams < 1)
        return 0;
    st = c->fc->streams[c->fc->nb_streams-1];
    sc = st->priv_data;

    for(pseudo_stream_id=0; pseudo_stream_id<entries; pseudo_stream_id++) {
        //Parsing Sample description table
        enum CodecID id;
        int dref_id = 1;
        MOVAtom a = { AV_RL32("stsd") };
        int64_t start_pos = avio_tell(pb);
        int size = avio_rb32(pb); /* size */
        uint32_t format = avio_rl32(pb); /* data format */

        if (size >= 16) {
            avio_rb32(pb); /* reserved */
            avio_rb16(pb); /* reserved */
            dref_id = avio_rb16(pb);
        }

        if (st->codec->codec_tag &&
            st->codec->codec_tag != format &&
            (c->fc->video_codec_id ? ff_codec_get_id(codec_movvideo_tags, format) != c->fc->video_codec_id
                                   : st->codec->codec_tag != MKTAG('j','p','e','g'))
           ){
            /* Multiple fourcc, we skip JPEG. This is not correct, we should
             * export it as a separate AVStream but this needs a few changes
             * in the MOV demuxer, patch welcome. */
        multiple_stsd:
            av_log(c->fc, AV_LOG_WARNING, "multiple fourcc not supported\n");
            avio_skip(pb, size - (avio_tell(pb) - start_pos));
            continue;
        }
        /* we cannot demux concatenated h264 streams because of different extradata */
        if (st->codec->codec_tag && st->codec->codec_tag == AV_RL32("avc1"))
            goto multiple_stsd;
        sc->pseudo_stream_id = st->codec->codec_tag ? -1 : pseudo_stream_id;
        sc->dref_id= dref_id;

        st->codec->codec_tag = format;
        id = ff_codec_get_id(codec_movaudio_tags, format);
        if (id<=0 && ((format&0xFFFF) == 'm'+('s'<<8) || (format&0xFFFF) == 'T'+('S'<<8)))
            id = ff_codec_get_id(ff_codec_wav_tags, av_bswap32(format)&0xFFFF);

        if (st->codec->codec_type != AVMEDIA_TYPE_VIDEO && id > 0) {
            st->codec->codec_type = AVMEDIA_TYPE_AUDIO;
        } else if (st->codec->codec_type != AVMEDIA_TYPE_AUDIO && /* do not overwrite codec type */
                   format && format != MKTAG('m','p','4','s')) { /* skip old asf mpeg4 tag */
            id = ff_codec_get_id(codec_movvideo_tags, format);
            if (id <= 0)
                id = ff_codec_get_id(ff_codec_bmp_tags, format);
            if (id > 0)
                st->codec->codec_type = AVMEDIA_TYPE_VIDEO;
            else if(st->codec->codec_type == AVMEDIA_TYPE_DATA){
                id = ff_codec_get_id(ff_codec_movsubtitle_tags, format);
                if(id > 0)
                    st->codec->codec_type = AVMEDIA_TYPE_SUBTITLE;
            }
        }

        av_dlog(c->fc, "size=%d 4CC= %c%c%c%c codec_type=%d\n", size,
                (format >> 0) & 0xff, (format >> 8) & 0xff, (format >> 16) & 0xff,
                (format >> 24) & 0xff, st->codec->codec_type);

        if(st->codec->codec_type==AVMEDIA_TYPE_VIDEO) {
            unsigned int color_depth, len;
            int color_greyscale;

            st->codec->codec_id = id;
            avio_rb16(pb); /* version */
            avio_rb16(pb); /* revision level */
            avio_rb32(pb); /* vendor */
            avio_rb32(pb); /* temporal quality */
            avio_rb32(pb); /* spatial quality */

            st->codec->width = avio_rb16(pb); /* width */
            st->codec->height = avio_rb16(pb); /* height */

            avio_rb32(pb); /* horiz resolution */
            avio_rb32(pb); /* vert resolution */
            avio_rb32(pb); /* data size, always 0 */
            avio_rb16(pb); /* frames per samples */

            len = avio_r8(pb); /* codec name, pascal string */
            if (len > 31)
                len = 31;
            mov_read_mac_string(c, pb, len, st->codec->codec_name, 32);
            if (len < 31)
                avio_skip(pb, 31 - len);
            /* codec_tag YV12 triggers an UV swap in rawdec.c */
            if (!memcmp(st->codec->codec_name, "Planar Y'CbCr 8-bit 4:2:0", 25))
                st->codec->codec_tag=MKTAG('I', '4', '2', '0');

            st->codec->bits_per_coded_sample = avio_rb16(pb); /* depth */
            st->codec->color_table_id = avio_rb16(pb); /* colortable id */
            av_dlog(c->fc, "depth %d, ctab id %d\n",
                   st->codec->bits_per_coded_sample, st->codec->color_table_id);
            /* figure out the palette situation */
            color_depth = st->codec->bits_per_coded_sample & 0x1F;
            color_greyscale = st->codec->bits_per_coded_sample & 0x20;

            /* if the depth is 2, 4, or 8 bpp, file is palettized */
            if ((color_depth == 2) || (color_depth == 4) ||
                (color_depth == 8)) {
                /* for palette traversal */
                unsigned int color_start, color_count, color_end;
                unsigned char r, g, b;

                if (color_greyscale) {
                    int color_index, color_dec;
                    /* compute the greyscale palette */
                    st->codec->bits_per_coded_sample = color_depth;
                    color_count = 1 << color_depth;
                    color_index = 255;
                    color_dec = 256 / (color_count - 1);
                    for (j = 0; j < color_count; j++) {
                        r = g = b = color_index;
                        sc->palette[j] =
                            (r << 16) | (g << 8) | (b);
                        color_index -= color_dec;
                        if (color_index < 0)
                            color_index = 0;
                    }
                } else if (st->codec->color_table_id) {
                    const uint8_t *color_table;
                    /* if flag bit 3 is set, use the default palette */
                    color_count = 1 << color_depth;
                    if (color_depth == 2)
                        color_table = ff_qt_default_palette_4;
                    else if (color_depth == 4)
                        color_table = ff_qt_default_palette_16;
                    else
                        color_table = ff_qt_default_palette_256;

                    for (j = 0; j < color_count; j++) {
                        r = color_table[j * 3 + 0];
                        g = color_table[j * 3 + 1];
                        b = color_table[j * 3 + 2];
                        sc->palette[j] =
                            (r << 16) | (g << 8) | (b);
                    }
                } else {
                    /* load the palette from the file */
                    color_start = avio_rb32(pb);
                    color_count = avio_rb16(pb);
                    color_end = avio_rb16(pb);
                    if ((color_start <= 255) &&
                        (color_end <= 255)) {
                        for (j = color_start; j <= color_end; j++) {
                            /* each R, G, or B component is 16 bits;
                             * only use the top 8 bits; skip alpha bytes
                             * up front */
                            avio_r8(pb);
                            avio_r8(pb);
                            r = avio_r8(pb);
                            avio_r8(pb);
                            g = avio_r8(pb);
                            avio_r8(pb);
                            b = avio_r8(pb);
                            avio_r8(pb);
                            sc->palette[j] =
                                (r << 16) | (g << 8) | (b);
                        }
                    }
                }
                sc->has_palette = 1;
            }
        } else if(st->codec->codec_type==AVMEDIA_TYPE_AUDIO) {
            int bits_per_sample, flags;
            uint16_t version = avio_rb16(pb);

            st->codec->codec_id = id;
            avio_rb16(pb); /* revision level */
            avio_rb32(pb); /* vendor */

            st->codec->channels = avio_rb16(pb);             /* channel count */
            av_dlog(c->fc, "audio channels %d\n", st->codec->channels);
            st->codec->bits_per_coded_sample = avio_rb16(pb);      /* sample size */

            sc->audio_cid = avio_rb16(pb);
            avio_rb16(pb); /* packet size = 0 */

            st->codec->sample_rate = ((avio_rb32(pb) >> 16));

            //Read QT version 1 fields. In version 0 these do not exist.
            av_dlog(c->fc, "version =%d, isom =%d\n",version,c->isom);
            if(!c->isom) {
                if(version==1) {
                    sc->samples_per_frame = avio_rb32(pb);
                    avio_rb32(pb); /* bytes per packet */
                    sc->bytes_per_frame = avio_rb32(pb);
                    avio_rb32(pb); /* bytes per sample */
                } else if(version==2) {
                    avio_rb32(pb); /* sizeof struct only */
                    st->codec->sample_rate = av_int2dbl(avio_rb64(pb)); /* float 64 */
                    st->codec->channels = avio_rb32(pb);
                    avio_rb32(pb); /* always 0x7F000000 */
                    st->codec->bits_per_coded_sample = avio_rb32(pb); /* bits per channel if sound is uncompressed */
                    flags = avio_rb32(pb); /* lpcm format specific flag */
                    sc->bytes_per_frame = avio_rb32(pb); /* bytes per audio packet if constant */
                    sc->samples_per_frame = avio_rb32(pb); /* lpcm frames per audio packet if constant */
                    if (format == MKTAG('l','p','c','m'))
                        st->codec->codec_id = ff_mov_get_lpcm_codec_id(st->codec->bits_per_coded_sample, flags);
                }
            }

            switch (st->codec->codec_id) {
            case CODEC_ID_PCM_S8:
            case CODEC_ID_PCM_U8:
                if (st->codec->bits_per_coded_sample == 16)
                    st->codec->codec_id = CODEC_ID_PCM_S16BE;
                break;
            case CODEC_ID_PCM_S16LE:
            case CODEC_ID_PCM_S16BE:
                if (st->codec->bits_per_coded_sample == 8)
                    st->codec->codec_id = CODEC_ID_PCM_S8;
                else if (st->codec->bits_per_coded_sample == 24)
                    st->codec->codec_id =
                        st->codec->codec_id == CODEC_ID_PCM_S16BE ?
                        CODEC_ID_PCM_S24BE : CODEC_ID_PCM_S24LE;
                break;
            /* set values for old format before stsd version 1 appeared */
            case CODEC_ID_MACE3:
                sc->samples_per_frame = 6;
                sc->bytes_per_frame = 2*st->codec->channels;
                break;
            case CODEC_ID_MACE6:
                sc->samples_per_frame = 6;
                sc->bytes_per_frame = 1*st->codec->channels;
                break;
            case CODEC_ID_ADPCM_IMA_QT:
                sc->samples_per_frame = 64;
                sc->bytes_per_frame = 34*st->codec->channels;
                break;
            case CODEC_ID_GSM:
                sc->samples_per_frame = 160;
                sc->bytes_per_frame = 33;
                break;
            default:
                break;
            }

            bits_per_sample = av_get_bits_per_sample(st->codec->codec_id);
            if (bits_per_sample) {
                st->codec->bits_per_coded_sample = bits_per_sample;
                sc->sample_size = (bits_per_sample >> 3) * st->codec->channels;
            }
        } else if(st->codec->codec_type==AVMEDIA_TYPE_SUBTITLE){
            // ttxt stsd contains display flags, justification, background
            // color, fonts, and default styles, so fake an atom to read it
            MOVAtom fake_atom = { .size = size - (avio_tell(pb) - start_pos) };
            if (format != AV_RL32("mp4s")) // mp4s contains a regular esds atom
                mov_read_glbl(c, pb, fake_atom);
            st->codec->codec_id= id;
            st->codec->width = sc->width;
            st->codec->height = sc->height;
        } else {
            /* other codec type, just skip (rtp, mp4s, tmcd ...) */
            avio_skip(pb, size - (avio_tell(pb) - start_pos));
        }
        /* this will read extra atoms at the end (wave, alac, damr, avcC, SMI ...) */
        a.size = size - (avio_tell(pb) - start_pos);
        if (a.size > 8) {
            if (mov_read_default(c, pb, a) < 0)
                return -1;
        } else if (a.size > 0)
            avio_skip(pb, a.size);
    }

    if(st->codec->codec_type==AVMEDIA_TYPE_AUDIO && st->codec->sample_rate==0 && sc->time_scale>1)
        st->codec->sample_rate= sc->time_scale;

    /* special codec parameters handling */
    switch (st->codec->codec_id) {
#if CONFIG_DV_DEMUXER
    case CODEC_ID_DVAUDIO:
        c->dv_fctx = avformat_alloc_context();
        c->dv_demux = dv_init_demux(c->dv_fctx);
        if (!c->dv_demux) {
            av_log(c->fc, AV_LOG_ERROR, "dv demux context init error\n");
            return -1;
        }
        sc->dv_audio_container = 1;
        st->codec->codec_id = CODEC_ID_PCM_S16LE;
        break;
#endif
    /* no ifdef since parameters are always those */
    case CODEC_ID_QCELP:
        // force sample rate for qcelp when not stored in mov
        if (st->codec->codec_tag != MKTAG('Q','c','l','p'))
            st->codec->sample_rate = 8000;
        st->codec->frame_size= 160;
        st->codec->channels= 1; /* really needed */
        break;
    case CODEC_ID_AMR_NB:
    case CODEC_ID_AMR_WB:
        st->codec->frame_size= sc->samples_per_frame;
        st->codec->channels= 1; /* really needed */
        /* force sample rate for amr, stsd in 3gp does not store sample rate */
        if (st->codec->codec_id == CODEC_ID_AMR_NB)
            st->codec->sample_rate = 8000;
        else if (st->codec->codec_id == CODEC_ID_AMR_WB)
            st->codec->sample_rate = 16000;
        break;
    case CODEC_ID_MP2:
    case CODEC_ID_MP3:
        st->codec->codec_type = AVMEDIA_TYPE_AUDIO; /* force type after stsd for m1a hdlr */
        st->need_parsing = AVSTREAM_PARSE_FULL;
        break;
    case CODEC_ID_GSM:
    case CODEC_ID_ADPCM_MS:
    case CODEC_ID_ADPCM_IMA_WAV:
        st->codec->frame_size = sc->samples_per_frame;
        st->codec->block_align = sc->bytes_per_frame;
        break;
    case CODEC_ID_ALAC:
        if (st->codec->extradata_size == 36) {
            st->codec->frame_size = AV_RB32(st->codec->extradata+12);
            st->codec->channels   = AV_RB8 (st->codec->extradata+21);
            st->codec->sample_rate = AV_RB32(st->codec->extradata+32);
        }
        break;
    default:
        break;
    }

    return 0;
}

static int mov_read_stsd(MOVContext *c, AVIOContext *pb, MOVAtom atom)
{
    int entries;

    avio_r8(pb); /* version */
    avio_rb24(pb); /* flags */
    entries = avio_rb32(pb);

    return ff_mov_read_stsd_entries(c, pb, entries);
}

static int mov_read_stsc(MOVContext *c, AVIOContext *pb, MOVAtom atom)
{
    AVStream *st;
    MOVStreamContext *sc;
    unsigned int i, entries;

    if (c->fc->nb_streams < 1)
        return 0;
    st = c->fc->streams[c->fc->nb_streams-1];
    sc = st->priv_data;

    avio_r8(pb); /* version */
    avio_rb24(pb); /* flags */

    entries = avio_rb32(pb);

    av_dlog(c->fc, "track[%i].stsc.entries = %i\n", c->fc->nb_streams-1, entries);

    if(entries >= UINT_MAX / sizeof(*sc->stsc_data))
        return -1;
    sc->stsc_data = av_malloc(entries * sizeof(*sc->stsc_data));
    if (!sc->stsc_data)
        return AVERROR(ENOMEM);
    sc->stsc_count = entries;

    for(i=0; i<entries; i++) {
        sc->stsc_data[i].first = avio_rb32(pb);
        sc->stsc_data[i].count = avio_rb32(pb);
        sc->stsc_data[i].id = avio_rb32(pb);
    }
    return 0;
}

static int mov_read_stps(MOVContext *c, AVIOContext *pb, MOVAtom atom)
{
    AVStream *st;
    MOVStreamContext *sc;
    unsigned i, entries;

    if (c->fc->nb_streams < 1)
        return 0;
    st = c->fc->streams[c->fc->nb_streams-1];
    sc = st->priv_data;

    avio_rb32(pb); // version + flags

    entries = avio_rb32(pb);
    if (entries >= UINT_MAX / sizeof(*sc->stps_data))
        return -1;
    sc->stps_data = av_malloc(entries * sizeof(*sc->stps_data));
    if (!sc->stps_data)
        return AVERROR(ENOMEM);
    sc->stps_count = entries;

    for (i = 0; i < entries; i++) {
        sc->stps_data[i] = avio_rb32(pb);
        //av_dlog(c->fc, "stps %d\n", sc->stps_data[i]);
    }

    return 0;
}

static int mov_read_stss(MOVContext *c, AVIOContext *pb, MOVAtom atom)
{
    AVStream *st;
    MOVStreamContext *sc;
    unsigned int i, entries;

    if (c->fc->nb_streams < 1)
        return 0;
    st = c->fc->streams[c->fc->nb_streams-1];
    sc = st->priv_data;

    avio_r8(pb); /* version */
    avio_rb24(pb); /* flags */

    entries = avio_rb32(pb);

    av_dlog(c->fc, "keyframe_count = %d\n", entries);

    if(entries >= UINT_MAX / sizeof(int))
        return -1;
    sc->keyframes = av_malloc(entries * sizeof(int));
    if (!sc->keyframes)
        return AVERROR(ENOMEM);
    sc->keyframe_count = entries;

    for(i=0; i<entries; i++) {
        sc->keyframes[i] = avio_rb32(pb);
        //av_dlog(c->fc, "keyframes[]=%d\n", sc->keyframes[i]);
    }
    return 0;
}

static int mov_read_stsz(MOVContext *c, AVIOContext *pb, MOVAtom atom)
{
    AVStream *st;
    MOVStreamContext *sc;
    unsigned int i, entries, sample_size, field_size, num_bytes;
    GetBitContext gb;
    unsigned char* buf;

    if (c->fc->nb_streams < 1)
        return 0;
    st = c->fc->streams[c->fc->nb_streams-1];
    sc = st->priv_data;

    avio_r8(pb); /* version */
    avio_rb24(pb); /* flags */

    if (atom.type == MKTAG('s','t','s','z')) {
        sample_size = avio_rb32(pb);
        if (!sc->sample_size) /* do not overwrite value computed in stsd */
            sc->sample_size = sample_size;
        field_size = 32;
    } else {
        sample_size = 0;
        avio_rb24(pb); /* reserved */
        field_size = avio_r8(pb);
    }
    entries = avio_rb32(pb);

    av_dlog(c->fc, "sample_size = %d sample_count = %d\n", sc->sample_size, entries);

    sc->sample_count = entries;
    if (sample_size)
        return 0;

    if (field_size != 4 && field_size != 8 && field_size != 16 && field_size != 32) {
        av_log(c->fc, AV_LOG_ERROR, "Invalid sample field size %d\n", field_size);
        return -1;
    }

    if (entries >= UINT_MAX / sizeof(int) || entries >= (UINT_MAX - 4) / field_size)
        return -1;
    sc->sample_sizes = av_malloc(entries * sizeof(int));
    if (!sc->sample_sizes)
        return AVERROR(ENOMEM);

    num_bytes = (entries*field_size+4)>>3;

    buf = av_malloc(num_bytes+FF_INPUT_BUFFER_PADDING_SIZE);
    if (!buf) {
        av_freep(&sc->sample_sizes);
        return AVERROR(ENOMEM);
    }

    if (avio_read(pb, buf, num_bytes) < num_bytes) {
        av_freep(&sc->sample_sizes);
        av_free(buf);
        return -1;
    }

    init_get_bits(&gb, buf, 8*num_bytes);

    for(i=0; i<entries; i++)
        sc->sample_sizes[i] = get_bits_long(&gb, field_size);

    av_free(buf);
    return 0;
}

static int mov_read_stts(MOVContext *c, AVIOContext *pb, MOVAtom atom)
{
    AVStream *st;
    MOVStreamContext *sc;
    unsigned int i, entries;
    int64_t duration=0;
    int64_t total_sample_count=0;

    if (c->fc->nb_streams < 1)
        return 0;
    st = c->fc->streams[c->fc->nb_streams-1];
    sc = st->priv_data;

    avio_r8(pb); /* version */
    avio_rb24(pb); /* flags */
    entries = avio_rb32(pb);

    av_dlog(c->fc, "track[%i].stts.entries = %i\n", c->fc->nb_streams-1, entries);

    if(entries >= UINT_MAX / sizeof(*sc->stts_data))
        return -1;
    sc->stts_data = av_malloc(entries * sizeof(*sc->stts_data));
    if (!sc->stts_data)
        return AVERROR(ENOMEM);
    sc->stts_count = entries;

    for(i=0; i<entries; i++) {
        int sample_duration;
        int sample_count;

        sample_count=avio_rb32(pb);
        sample_duration = avio_rb32(pb);
        sc->stts_data[i].count= sample_count;
        sc->stts_data[i].duration= sample_duration;

        av_dlog(c->fc, "sample_count=%d, sample_duration=%d\n",sample_count,sample_duration);

        duration+=(int64_t)sample_duration*sample_count;
        total_sample_count+=sample_count;
    }

    st->nb_frames= total_sample_count;
    if(duration)
        st->duration= duration;
    return 0;
}

static int mov_read_ctts(MOVContext *c, AVIOContext *pb, MOVAtom atom)
{
    AVStream *st;
    MOVStreamContext *sc;
    unsigned int i, entries;

    if (c->fc->nb_streams < 1)
        return 0;
    st = c->fc->streams[c->fc->nb_streams-1];
    sc = st->priv_data;

    avio_r8(pb); /* version */
    avio_rb24(pb); /* flags */
    entries = avio_rb32(pb);

    av_dlog(c->fc, "track[%i].ctts.entries = %i\n", c->fc->nb_streams-1, entries);

    if(entries >= UINT_MAX / sizeof(*sc->ctts_data))
        return -1;
    sc->ctts_data = av_malloc(entries * sizeof(*sc->ctts_data));
    if (!sc->ctts_data)
        return AVERROR(ENOMEM);
    sc->ctts_count = entries;

    for(i=0; i<entries; i++) {
        int count    =avio_rb32(pb);
        int duration =avio_rb32(pb);

        sc->ctts_data[i].count   = count;
        sc->ctts_data[i].duration= duration;
        if (duration < 0 && i+1<entries)
            sc->dts_shift = FFMAX(sc->dts_shift, -duration);
    }

    av_dlog(c->fc, "dts shift %d\n", sc->dts_shift);

    return 0;
}

static void mov_build_index(MOVContext *mov, AVStream *st)
{
    MOVStreamContext *sc = st->priv_data;
    int64_t current_offset;
    int64_t current_dts = 0;
    unsigned int stts_index = 0;
    unsigned int stsc_index = 0;
    unsigned int stss_index = 0;
    unsigned int stps_index = 0;
    unsigned int i, j;
    uint64_t stream_size = 0;

    /* adjust first dts according to edit list */
    if (sc->time_offset && mov->time_scale > 0) {
        int rescaled = sc->time_offset < 0 ? av_rescale(sc->time_offset, sc->time_scale, mov->time_scale) : sc->time_offset;
        current_dts = -rescaled;
        if (sc->ctts_data && sc->stts_data &&
            sc->ctts_data[0].duration / FFMAX(sc->stts_data[0].duration, 1) > 16) {
            /* more than 16 frames delay, dts are likely wrong
               this happens with files created by iMovie */
            sc->wrong_dts = 1;
            st->codec->has_b_frames = 1;
        }
    }

    /* only use old uncompressed audio chunk demuxing when stts specifies it */
    if (!(st->codec->codec_type == AVMEDIA_TYPE_AUDIO &&
          sc->stts_count == 1 && sc->stts_data[0].duration == 1)) {
        unsigned int current_sample = 0;
        unsigned int stts_sample = 0;
        unsigned int sample_size;
        unsigned int distance = 0;
        int key_off = sc->keyframes && sc->keyframes[0] == 1;

        current_dts -= sc->dts_shift;

        if (sc->sample_count >= UINT_MAX / sizeof(*st->index_entries))
            return;
        st->index_entries = av_malloc(sc->sample_count*sizeof(*st->index_entries));
        if (!st->index_entries)
            return;
        st->index_entries_allocated_size = sc->sample_count*sizeof(*st->index_entries);

        for (i = 0; i < sc->chunk_count; i++) {
            current_offset = sc->chunk_offsets[i];
            while (stsc_index + 1 < sc->stsc_count &&
                i + 1 == sc->stsc_data[stsc_index + 1].first)
                stsc_index++;
            for (j = 0; j < sc->stsc_data[stsc_index].count; j++) {
                int keyframe = 0;
                if (current_sample >= sc->sample_count) {
                    av_log(mov->fc, AV_LOG_ERROR, "wrong sample count\n");
                    return;
                }

                if (!sc->keyframe_count || current_sample+key_off == sc->keyframes[stss_index]) {
                    keyframe = 1;
                    if (stss_index + 1 < sc->keyframe_count)
                        stss_index++;
                } else if (sc->stps_count && current_sample+key_off == sc->stps_data[stps_index]) {
                    keyframe = 1;
                    if (stps_index + 1 < sc->stps_count)
                        stps_index++;
                }
                if (keyframe)
                    distance = 0;
                sample_size = sc->sample_size > 0 ? sc->sample_size : sc->sample_sizes[current_sample];
                if(sc->pseudo_stream_id == -1 ||
                   sc->stsc_data[stsc_index].id - 1 == sc->pseudo_stream_id) {
                    AVIndexEntry *e = &st->index_entries[st->nb_index_entries++];
                    e->pos = current_offset;
                    e->timestamp = current_dts;
                    e->size = sample_size;
                    e->min_distance = distance;
                    e->flags = keyframe ? AVINDEX_KEYFRAME : 0;
                    av_dlog(mov->fc, "AVIndex stream %d, sample %d, offset %"PRIx64", dts %"PRId64", "
                            "size %d, distance %d, keyframe %d\n", st->index, current_sample,
                            current_offset, current_dts, sample_size, distance, keyframe);
                }

                current_offset += sample_size;
                stream_size += sample_size;
                current_dts += sc->stts_data[stts_index].duration;
                distance++;
                stts_sample++;
                current_sample++;
                if (stts_index + 1 < sc->stts_count && stts_sample == sc->stts_data[stts_index].count) {
                    stts_sample = 0;
                    stts_index++;
                }
            }
        }
        if (st->duration > 0)
            st->codec->bit_rate = stream_size*8*sc->time_scale/st->duration;
    } else {
        unsigned chunk_samples, total = 0;

        // compute total chunk count
        for (i = 0; i < sc->stsc_count; i++) {
            unsigned count, chunk_count;

            chunk_samples = sc->stsc_data[i].count;
            if (sc->samples_per_frame && chunk_samples % sc->samples_per_frame) {
                av_log(mov->fc, AV_LOG_ERROR, "error unaligned chunk\n");
                return;
            }

            if (sc->samples_per_frame >= 160) { // gsm
                count = chunk_samples / sc->samples_per_frame;
            } else if (sc->samples_per_frame > 1) {
                unsigned samples = (1024/sc->samples_per_frame)*sc->samples_per_frame;
                count = (chunk_samples+samples-1) / samples;
            } else {
                count = (chunk_samples+1023) / 1024;
            }

            if (i < sc->stsc_count - 1)
                chunk_count = sc->stsc_data[i+1].first - sc->stsc_data[i].first;
            else
                chunk_count = sc->chunk_count - (sc->stsc_data[i].first - 1);
            total += chunk_count * count;
        }

        av_dlog(mov->fc, "chunk count %d\n", total);
        if (total >= UINT_MAX / sizeof(*st->index_entries))
            return;
        st->index_entries = av_malloc(total*sizeof(*st->index_entries));
        if (!st->index_entries)
            return;
        st->index_entries_allocated_size = total*sizeof(*st->index_entries);

        // populate index
        for (i = 0; i < sc->chunk_count; i++) {
            current_offset = sc->chunk_offsets[i];
            if (stsc_index + 1 < sc->stsc_count &&
                i + 1 == sc->stsc_data[stsc_index + 1].first)
                stsc_index++;
            chunk_samples = sc->stsc_data[stsc_index].count;

            while (chunk_samples > 0) {
                AVIndexEntry *e;
                unsigned size, samples;

                if (sc->samples_per_frame >= 160) { // gsm
                    samples = sc->samples_per_frame;
                    size = sc->bytes_per_frame;
                } else {
                    if (sc->samples_per_frame > 1) {
                        samples = FFMIN((1024 / sc->samples_per_frame)*
                                        sc->samples_per_frame, chunk_samples);
                        size = (samples / sc->samples_per_frame) * sc->bytes_per_frame;
                    } else {
                        samples = FFMIN(1024, chunk_samples);
                        size = samples * sc->sample_size;
                    }
                }

                if (st->nb_index_entries >= total) {
                    av_log(mov->fc, AV_LOG_ERROR, "wrong chunk count %d\n", total);
                    return;
                }
                e = &st->index_entries[st->nb_index_entries++];
                e->pos = current_offset;
                e->timestamp = current_dts;
                e->size = size;
                e->min_distance = 0;
                e->flags = AVINDEX_KEYFRAME;
                av_dlog(mov->fc, "AVIndex stream %d, chunk %d, offset %"PRIx64", dts %"PRId64", "
                        "size %d, duration %d\n", st->index, i, current_offset, current_dts,
                        size, samples);

                current_offset += size;
                current_dts += samples;
                chunk_samples -= samples;
            }
        }
    }
}

static int mov_open_dref(AVIOContext **pb, const char *src, MOVDref *ref)
{
    /* try relative path, we do not try the absolute because it can leak information about our
       system to an attacker */
    if (ref->nlvl_to > 0 && ref->nlvl_from > 0) {
        char filename[1024];
        const char *src_path;
        int i, l;

        /* find a source dir */
        src_path = strrchr(src, '/');
        if (src_path)
            src_path++;
        else
            src_path = src;

        /* find a next level down to target */
        for (i = 0, l = strlen(ref->path) - 1; l >= 0; l--)
            if (ref->path[l] == '/') {
                if (i == ref->nlvl_to - 1)
                    break;
                else
                    i++;
            }

        /* compose filename if next level down to target was found */
        if (i == ref->nlvl_to - 1 && src_path - src  < sizeof(filename)) {
            memcpy(filename, src, src_path - src);
            filename[src_path - src] = 0;

            for (i = 1; i < ref->nlvl_from; i++)
                av_strlcat(filename, "../", 1024);

            av_strlcat(filename, ref->path + l + 1, 1024);

            if (!avio_open(pb, filename, AVIO_FLAG_READ))
                return 0;
        }
    }

    return AVERROR(ENOENT);
}

static int mov_read_trak(MOVContext *c, AVIOContext *pb, MOVAtom atom)
{
    AVStream *st;
    MOVStreamContext *sc;
    int ret;

    st = av_new_stream(c->fc, c->fc->nb_streams);
    if (!st) return AVERROR(ENOMEM);
    sc = av_mallocz(sizeof(MOVStreamContext));
    if (!sc) return AVERROR(ENOMEM);

    st->priv_data = sc;
    st->codec->codec_type = AVMEDIA_TYPE_DATA;
    sc->ffindex = st->index;

    if ((ret = mov_read_default(c, pb, atom)) < 0)
        return ret;

    /* sanity checks */
    if (sc->chunk_count && (!sc->stts_count || !sc->stsc_count ||
                            (!sc->sample_size && !sc->sample_count))) {
        av_log(c->fc, AV_LOG_ERROR, "stream %d, missing mandatory atoms, broken header\n",
               st->index);
        return 0;
    }

    if (sc->time_scale <= 0) {
        av_log(c->fc, AV_LOG_WARNING, "stream %d, timescale not set\n", st->index);
        sc->time_scale = c->time_scale;
        if (sc->time_scale <= 0)
            sc->time_scale = 1;
    }

    av_set_pts_info(st, 64, 1, sc->time_scale);

    if (st->codec->codec_type == AVMEDIA_TYPE_AUDIO &&
        !st->codec->frame_size && sc->stts_count == 1) {
        st->codec->frame_size = av_rescale(sc->stts_data[0].duration,
                                           st->codec->sample_rate, sc->time_scale);
        av_dlog(c->fc, "frame size %d\n", st->codec->frame_size);
    }

    mov_build_index(c, st);

    if (sc->dref_id-1 < sc->drefs_count && sc->drefs[sc->dref_id-1].path) {
        MOVDref *dref = &sc->drefs[sc->dref_id - 1];
        if (mov_open_dref(&sc->pb, c->fc->filename, dref) < 0)
            av_log(c->fc, AV_LOG_ERROR,
                   "stream %d, error opening alias: path='%s', dir='%s', "
                   "filename='%s', volume='%s', nlvl_from=%d, nlvl_to=%d\n",
                   st->index, dref->path, dref->dir, dref->filename,
                   dref->volume, dref->nlvl_from, dref->nlvl_to);
    } else
        sc->pb = c->fc->pb;

    if (st->codec->codec_type == AVMEDIA_TYPE_VIDEO) {
        if (!st->sample_aspect_ratio.num &&
            (st->codec->width != sc->width || st->codec->height != sc->height)) {
            st->sample_aspect_ratio = av_d2q(((double)st->codec->height * sc->width) /
                                             ((double)st->codec->width * sc->height), INT_MAX);
        }

        av_reduce(&st->avg_frame_rate.num, &st->avg_frame_rate.den,
                  sc->time_scale*st->nb_frames, st->duration, INT_MAX);

        if (sc->stts_count == 1 || (sc->stts_count == 2 && sc->stts_data[1].count == 1))
            av_reduce(&st->r_frame_rate.num, &st->r_frame_rate.den,
                      sc->time_scale, sc->stts_data[0].duration, INT_MAX);
    }

    switch (st->codec->codec_id) {
#if CONFIG_H261_DECODER
    case CODEC_ID_H261:
#endif
#if CONFIG_H263_DECODER
    case CODEC_ID_H263:
#endif
#if CONFIG_H264_DECODER
    case CODEC_ID_H264:
#endif
#if CONFIG_MPEG4_DECODER
    case CODEC_ID_MPEG4:
#endif
        st->codec->width = 0; /* let decoder init width/height */
        st->codec->height= 0;
        break;
    }

    /* Do not need those anymore. */
    av_freep(&sc->chunk_offsets);
    av_freep(&sc->stsc_data);
    av_freep(&sc->sample_sizes);
    av_freep(&sc->keyframes);
    av_freep(&sc->stts_data);
    av_freep(&sc->stps_data);

    return 0;
}

static int mov_read_ilst(MOVContext *c, AVIOContext *pb, MOVAtom atom)
{
    int ret;
    c->itunes_metadata = 1;
    ret = mov_read_default(c, pb, atom);
    c->itunes_metadata = 0;
    return ret;
}

static int mov_read_meta(MOVContext *c, AVIOContext *pb, MOVAtom atom)
{
    while (atom.size > 8) {
        uint32_t tag = avio_rl32(pb);
        atom.size -= 4;
        if (tag == MKTAG('h','d','l','r')) {
            avio_seek(pb, -8, SEEK_CUR);
            atom.size += 8;
            return mov_read_default(c, pb, atom);
        }
    }
    return 0;
}

static int mov_read_tkhd(MOVContext *c, AVIOContext *pb, MOVAtom atom)
{
    int i;
    int width;
    int height;
    int64_t disp_transform[2];
    int display_matrix[3][2];
    AVStream *st;
    MOVStreamContext *sc;
    int version;

    if (c->fc->nb_streams < 1)
        return 0;
    st = c->fc->streams[c->fc->nb_streams-1];
    sc = st->priv_data;

    version = avio_r8(pb);
    avio_rb24(pb); /* flags */
    /*
    MOV_TRACK_ENABLED 0x0001
    MOV_TRACK_IN_MOVIE 0x0002
    MOV_TRACK_IN_PREVIEW 0x0004
    MOV_TRACK_IN_POSTER 0x0008
    */

    if (version == 1) {
        avio_rb64(pb);
        avio_rb64(pb);
    } else {
        avio_rb32(pb); /* creation time */
        avio_rb32(pb); /* modification time */
    }
    st->id = (int)avio_rb32(pb); /* track id (NOT 0 !)*/
    avio_rb32(pb); /* reserved */

    /* highlevel (considering edits) duration in movie timebase */
    (version == 1) ? avio_rb64(pb) : avio_rb32(pb);
    avio_rb32(pb); /* reserved */
    avio_rb32(pb); /* reserved */

    avio_rb16(pb); /* layer */
    avio_rb16(pb); /* alternate group */
    avio_rb16(pb); /* volume */
    avio_rb16(pb); /* reserved */

    //read in the display matrix (outlined in ISO 14496-12, Section 6.2.2)
    // they're kept in fixed point format through all calculations
    // ignore u,v,z b/c we don't need the scale factor to calc aspect ratio
    for (i = 0; i < 3; i++) {
        display_matrix[i][0] = avio_rb32(pb);   // 16.16 fixed point
        display_matrix[i][1] = avio_rb32(pb);   // 16.16 fixed point
        avio_rb32(pb);           // 2.30 fixed point (not used)
    }

    width = avio_rb32(pb);       // 16.16 fixed point track width
    height = avio_rb32(pb);      // 16.16 fixed point track height
    sc->width = width >> 16;
    sc->height = height >> 16;

    // transform the display width/height according to the matrix
    // skip this if the display matrix is the default identity matrix
    // or if it is rotating the picture, ex iPhone 3GS
    // to keep the same scale, use [width height 1<<16]
    if (width && height &&
        ((display_matrix[0][0] != 65536  ||
          display_matrix[1][1] != 65536) &&
         !display_matrix[0][1] &&
         !display_matrix[1][0] &&
         !display_matrix[2][0] && !display_matrix[2][1])) {
        for (i = 0; i < 2; i++)
            disp_transform[i] =
                (int64_t)  width  * display_matrix[0][i] +
                (int64_t)  height * display_matrix[1][i] +
                ((int64_t) display_matrix[2][i] << 16);

        //sample aspect ratio is new width/height divided by old width/height
        st->sample_aspect_ratio = av_d2q(
            ((double) disp_transform[0] * height) /
            ((double) disp_transform[1] * width), INT_MAX);
    }
    return 0;
}

static int mov_read_tfhd(MOVContext *c, AVIOContext *pb, MOVAtom atom)
{
    MOVFragment *frag = &c->fragment;
    MOVTrackExt *trex = NULL;
    int flags, track_id, i;

    avio_r8(pb); /* version */
    flags = avio_rb24(pb);

    track_id = avio_rb32(pb);
    if (!track_id)
        return -1;
    frag->track_id = track_id;
    for (i = 0; i < c->trex_count; i++)
        if (c->trex_data[i].track_id == frag->track_id) {
            trex = &c->trex_data[i];
            break;
        }
    if (!trex) {
        av_log(c->fc, AV_LOG_ERROR, "could not find corresponding trex\n");
        return -1;
    }

    if (flags & 0x01) frag->base_data_offset = avio_rb64(pb);
    else              frag->base_data_offset = frag->moof_offset;
    if (flags & 0x02) frag->stsd_id          = avio_rb32(pb);
    else              frag->stsd_id          = trex->stsd_id;

    frag->duration = flags & 0x08 ? avio_rb32(pb) : trex->duration;
    frag->size     = flags & 0x10 ? avio_rb32(pb) : trex->size;
    frag->flags    = flags & 0x20 ? avio_rb32(pb) : trex->flags;
    av_dlog(c->fc, "frag flags 0x%x\n", frag->flags);
    return 0;
}

static int mov_read_chap(MOVContext *c, AVIOContext *pb, MOVAtom atom)
{
    c->chapter_track = avio_rb32(pb);
    return 0;
}

static int mov_read_trex(MOVContext *c, AVIOContext *pb, MOVAtom atom)
{
    MOVTrackExt *trex;

    if ((uint64_t)c->trex_count+1 >= UINT_MAX / sizeof(*c->trex_data))
        return -1;
    trex = av_realloc(c->trex_data, (c->trex_count+1)*sizeof(*c->trex_data));
    if (!trex)
        return AVERROR(ENOMEM);
    c->trex_data = trex;
    trex = &c->trex_data[c->trex_count++];
    avio_r8(pb); /* version */
    avio_rb24(pb); /* flags */
    trex->track_id = avio_rb32(pb);
    trex->stsd_id  = avio_rb32(pb);
    trex->duration = avio_rb32(pb);
    trex->size     = avio_rb32(pb);
    trex->flags    = avio_rb32(pb);
    return 0;
}

static int mov_read_trun(MOVContext *c, AVIOContext *pb, MOVAtom atom)
{
    MOVFragment *frag = &c->fragment;
    AVStream *st = NULL;
    MOVStreamContext *sc;
    MOVStts *ctts_data;
    uint64_t offset;
    int64_t dts;
    int data_offset = 0;
    unsigned entries, first_sample_flags = frag->flags;
    int flags, distance, i;

    for (i = 0; i < c->fc->nb_streams; i++) {
        if (c->fc->streams[i]->id == frag->track_id) {
            st = c->fc->streams[i];
            break;
        }
    }
    if (!st) {
        av_log(c->fc, AV_LOG_ERROR, "could not find corresponding track id %d\n", frag->track_id);
        return -1;
    }
    sc = st->priv_data;
    if (sc->pseudo_stream_id+1 != frag->stsd_id)
        return 0;
    avio_r8(pb); /* version */
    flags = avio_rb24(pb);
    entries = avio_rb32(pb);
    av_dlog(c->fc, "flags 0x%x entries %d\n", flags, entries);

    /* Always assume the presence of composition time offsets.
     * Without this assumption, for instance, we cannot deal with a track in fragmented movies that meet the following.
     *  1) in the initial movie, there are no samples.
     *  2) in the first movie fragment, there is only one sample without composition time offset.
     *  3) in the subsequent movie fragments, there are samples with composition time offset. */
    if (!sc->ctts_count && sc->sample_count)
    {
        /* Complement ctts table if moov atom doesn't have ctts atom. */
        ctts_data = av_malloc(sizeof(*sc->ctts_data));
        if (!ctts_data)
            return AVERROR(ENOMEM);
        sc->ctts_data = ctts_data;
        sc->ctts_data[sc->ctts_count].count = sc->sample_count;
        sc->ctts_data[sc->ctts_count].duration = 0;
        sc->ctts_count++;
    }
    if ((uint64_t)entries+sc->ctts_count >= UINT_MAX/sizeof(*sc->ctts_data))
        return -1;
    ctts_data = av_realloc(sc->ctts_data,
                           (entries+sc->ctts_count)*sizeof(*sc->ctts_data));
    if (!ctts_data)
        return AVERROR(ENOMEM);
    sc->ctts_data = ctts_data;

    if (flags & 0x001) data_offset        = avio_rb32(pb);
    if (flags & 0x004) first_sample_flags = avio_rb32(pb);
    dts = st->duration;
    offset = frag->base_data_offset + data_offset;
    distance = 0;
    av_dlog(c->fc, "first sample flags 0x%x\n", first_sample_flags);
    for (i = 0; i < entries; i++) {
        unsigned sample_size = frag->size;
        int sample_flags = i ? frag->flags : first_sample_flags;
        unsigned sample_duration = frag->duration;
        int keyframe;

        if (flags & 0x100) sample_duration = avio_rb32(pb);
        if (flags & 0x200) sample_size     = avio_rb32(pb);
        if (flags & 0x400) sample_flags    = avio_rb32(pb);
        sc->ctts_data[sc->ctts_count].count = 1;
        sc->ctts_data[sc->ctts_count].duration = (flags & 0x800) ? avio_rb32(pb) : 0;
        sc->ctts_count++;
        if ((keyframe = st->codec->codec_type == AVMEDIA_TYPE_AUDIO ||
             (flags & 0x004 && !i && !sample_flags) || sample_flags & 0x2000000))
            distance = 0;
        av_add_index_entry(st, offset, dts, sample_size, distance,
                           keyframe ? AVINDEX_KEYFRAME : 0);
        av_dlog(c->fc, "AVIndex stream %d, sample %d, offset %"PRIx64", dts %"PRId64", "
                "size %d, distance %d, keyframe %d\n", st->index, sc->sample_count+i,
                offset, dts, sample_size, distance, keyframe);
        distance++;
        dts += sample_duration;
        offset += sample_size;
    }
    frag->moof_offset = offset;
    st->duration = dts;
    return 0;
}

/* this atom should be null (from specs), but some buggy files put the 'moov' atom inside it... */
/* like the files created with Adobe Premiere 5.0, for samples see */
/* http://graphics.tudelft.nl/~wouter/publications/soundtests/ */
static int mov_read_wide(MOVContext *c, AVIOContext *pb, MOVAtom atom)
{
    int err;

    if (atom.size < 8)
        return 0; /* continue */
    if (avio_rb32(pb) != 0) { /* 0 sized mdat atom... use the 'wide' atom size */
        avio_skip(pb, atom.size - 4);
        return 0;
    }
    atom.type = avio_rl32(pb);
    atom.size -= 8;
    if (atom.type != MKTAG('m','d','a','t')) {
        avio_skip(pb, atom.size);
        return 0;
    }
    err = mov_read_mdat(c, pb, atom);
    return err;
}

static int mov_read_cmov(MOVContext *c, AVIOContext *pb, MOVAtom atom)
{
#if CONFIG_ZLIB
    AVIOContext ctx;
    uint8_t *cmov_data;
    uint8_t *moov_data; /* uncompressed data */
    long cmov_len, moov_len;
    int ret = -1;

    avio_rb32(pb); /* dcom atom */
    if (avio_rl32(pb) != MKTAG('d','c','o','m'))
        return -1;
    if (avio_rl32(pb) != MKTAG('z','l','i','b')) {
        av_log(c->fc, AV_LOG_ERROR, "unknown compression for cmov atom !");
        return -1;
    }
    avio_rb32(pb); /* cmvd atom */
    if (avio_rl32(pb) != MKTAG('c','m','v','d'))
        return -1;
    moov_len = avio_rb32(pb); /* uncompressed size */
    cmov_len = atom.size - 6 * 4;

    cmov_data = av_malloc(cmov_len);
    if (!cmov_data)
        return AVERROR(ENOMEM);
    moov_data = av_malloc(moov_len);
    if (!moov_data) {
        av_free(cmov_data);
        return AVERROR(ENOMEM);
    }
    avio_read(pb, cmov_data, cmov_len);
    if(uncompress (moov_data, (uLongf *) &moov_len, (const Bytef *)cmov_data, cmov_len) != Z_OK)
        goto free_and_return;
    if(ffio_init_context(&ctx, moov_data, moov_len, 0, NULL, NULL, NULL, NULL) != 0)
        goto free_and_return;
    atom.type = MKTAG('m','o','o','v');
    atom.size = moov_len;
    ret = mov_read_default(c, &ctx, atom);
free_and_return:
    av_free(moov_data);
    av_free(cmov_data);
    return ret;
#else
    av_log(c->fc, AV_LOG_ERROR, "this file requires zlib support compiled in\n");
    return -1;
#endif
}

/* edit list atom */
static int mov_read_elst(MOVContext *c, AVIOContext *pb, MOVAtom atom)
{
    MOVStreamContext *sc;
    int i, edit_count, version;

    if (c->fc->nb_streams < 1)
        return 0;
    sc = c->fc->streams[c->fc->nb_streams-1]->priv_data;

    version = avio_r8(pb); /* version */
    avio_rb24(pb); /* flags */
    edit_count = avio_rb32(pb); /* entries */

    if((uint64_t)edit_count*12+8 > atom.size)
        return -1;

    for(i=0; i<edit_count; i++){
        int64_t time;
        int64_t duration;
        if (version == 1) {
            duration = avio_rb64(pb);
            time     = avio_rb64(pb);
        } else {
            duration = avio_rb32(pb); /* segment duration */
            time     = avio_rb32(pb); /* media time */
        }
        avio_rb32(pb); /* Media rate */
        if (i == 0 && time >= -1) {
            sc->time_offset = time != -1 ? time : -duration;
        }
    }

    if(edit_count > 1)
        av_log(c->fc, AV_LOG_WARNING, "multiple edit list entries, "
               "a/v desync might occur, patch welcome\n");

    av_dlog(c->fc, "track[%i].edit_count = %i\n", c->fc->nb_streams-1, edit_count);
    return 0;
}

static int mov_read_chan(MOVContext *c, AVIOContext *pb, MOVAtom atom)
{
    if (atom.size < 16)
        return AVERROR_INVALIDDATA;
    avio_skip(pb, 4);
    ff_mov_read_chan(c->fc, atom.size - 4, c->fc->streams[0]->codec);
    return 0;
}

static const MOVParseTableEntry mov_default_parse_table[] = {
{ MKTAG('a','v','s','s'), mov_read_extradata },
{ MKTAG('c','h','p','l'), mov_read_chpl },
{ MKTAG('c','o','6','4'), mov_read_stco },
{ MKTAG('c','t','t','s'), mov_read_ctts }, /* composition time to sample */
{ MKTAG('d','i','n','f'), mov_read_default },
{ MKTAG('d','r','e','f'), mov_read_dref },
{ MKTAG('e','d','t','s'), mov_read_default },
{ MKTAG('e','l','s','t'), mov_read_elst },
{ MKTAG('e','n','d','a'), mov_read_enda },
{ MKTAG('f','i','e','l'), mov_read_extradata },
{ MKTAG('f','t','y','p'), mov_read_ftyp },
{ MKTAG('g','l','b','l'), mov_read_glbl },
{ MKTAG('h','d','l','r'), mov_read_hdlr },
{ MKTAG('i','l','s','t'), mov_read_ilst },
{ MKTAG('j','p','2','h'), mov_read_extradata },
{ MKTAG('m','d','a','t'), mov_read_mdat },
{ MKTAG('m','d','h','d'), mov_read_mdhd },
{ MKTAG('m','d','i','a'), mov_read_default },
{ MKTAG('m','e','t','a'), mov_read_meta },
{ MKTAG('m','i','n','f'), mov_read_default },
{ MKTAG('m','o','o','f'), mov_read_moof },
{ MKTAG('m','o','o','v'), mov_read_moov },
{ MKTAG('m','v','e','x'), mov_read_default },
{ MKTAG('m','v','h','d'), mov_read_mvhd },
{ MKTAG('S','M','I',' '), mov_read_smi }, /* Sorenson extension ??? */
{ MKTAG('a','l','a','c'), mov_read_extradata }, /* alac specific atom */
{ MKTAG('a','v','c','C'), mov_read_glbl },
{ MKTAG('p','a','s','p'), mov_read_pasp },
{ MKTAG('s','t','b','l'), mov_read_default },
{ MKTAG('s','t','c','o'), mov_read_stco },
{ MKTAG('s','t','p','s'), mov_read_stps },
{ MKTAG('s','t','r','f'), mov_read_strf },
{ MKTAG('s','t','s','c'), mov_read_stsc },
{ MKTAG('s','t','s','d'), mov_read_stsd }, /* sample description */
{ MKTAG('s','t','s','s'), mov_read_stss }, /* sync sample */
{ MKTAG('s','t','s','z'), mov_read_stsz }, /* sample size */
{ MKTAG('s','t','t','s'), mov_read_stts },
{ MKTAG('s','t','z','2'), mov_read_stsz }, /* compact sample size */
{ MKTAG('t','k','h','d'), mov_read_tkhd }, /* track header */
{ MKTAG('t','f','h','d'), mov_read_tfhd }, /* track fragment header */
{ MKTAG('t','r','a','k'), mov_read_trak },
{ MKTAG('t','r','a','f'), mov_read_default },
{ MKTAG('t','r','e','f'), mov_read_default },
{ MKTAG('c','h','a','p'), mov_read_chap },
{ MKTAG('t','r','e','x'), mov_read_trex },
{ MKTAG('t','r','u','n'), mov_read_trun },
{ MKTAG('u','d','t','a'), mov_read_default },
{ MKTAG('w','a','v','e'), mov_read_wave },
{ MKTAG('e','s','d','s'), mov_read_esds },
{ MKTAG('d','a','c','3'), mov_read_dac3 }, /* AC-3 info */
{ MKTAG('w','i','d','e'), mov_read_wide }, /* place holder */
{ MKTAG('c','m','o','v'), mov_read_cmov },
{ MKTAG('c','h','a','n'), mov_read_chan },
{ 0, NULL }
};

static int mov_probe(AVProbeData *p)
{
    unsigned int offset;
    uint32_t tag;
    int score = 0;

    /* check file header */
    offset = 0;
    for(;;) {
        /* ignore invalid offset */
        if ((offset + 8) > (unsigned int)p->buf_size)
            return score;
        tag = AV_RL32(p->buf + offset + 4);
        switch(tag) {
        /* check for obvious tags */
        case MKTAG('j','P',' ',' '): /* jpeg 2000 signature */
        case MKTAG('m','o','o','v'):
        case MKTAG('m','d','a','t'):
        case MKTAG('p','n','o','t'): /* detect movs with preview pics like ew.mov and april.mov */
        case MKTAG('u','d','t','a'): /* Packet Video PVAuthor adds this and a lot of more junk */
        case MKTAG('f','t','y','p'):
            return AVPROBE_SCORE_MAX;
        /* those are more common words, so rate then a bit less */
        case MKTAG('e','d','i','w'): /* xdcam files have reverted first tags */
        case MKTAG('w','i','d','e'):
        case MKTAG('f','r','e','e'):
        case MKTAG('j','u','n','k'):
        case MKTAG('p','i','c','t'):
            return AVPROBE_SCORE_MAX - 5;
        case MKTAG(0x82,0x82,0x7f,0x7d):
        case MKTAG('s','k','i','p'):
        case MKTAG('u','u','i','d'):
        case MKTAG('p','r','f','l'):
            offset = AV_RB32(p->buf+offset) + offset;
            /* if we only find those cause probedata is too small at least rate them */
            score = AVPROBE_SCORE_MAX - 50;
            break;
        default:
            /* unrecognized tag */
            return score;
        }
    }
    return score;
}

// must be done after parsing all trak because there's no order requirement
static void mov_read_chapters(AVFormatContext *s)
{
    MOVContext *mov = s->priv_data;
    AVStream *st = NULL;
    MOVStreamContext *sc;
    int64_t cur_pos;
    int i;

    for (i = 0; i < s->nb_streams; i++)
        if (s->streams[i]->id == mov->chapter_track) {
            st = s->streams[i];
            break;
        }
    if (!st) {
        av_log(s, AV_LOG_ERROR, "Referenced QT chapter track not found\n");
        return;
    }

    st->discard = AVDISCARD_ALL;
    sc = st->priv_data;
    cur_pos = avio_tell(sc->pb);

    for (i = 0; i < st->nb_index_entries; i++) {
        AVIndexEntry *sample = &st->index_entries[i];
        int64_t end = i+1 < st->nb_index_entries ? st->index_entries[i+1].timestamp : st->duration;
        uint8_t *title;
        uint16_t ch;
        int len, title_len;

        if (avio_seek(sc->pb, sample->pos, SEEK_SET) != sample->pos) {
            av_log(s, AV_LOG_ERROR, "Chapter %d not found in file\n", i);
            goto finish;
        }

        // the first two bytes are the length of the title
        len = avio_rb16(sc->pb);
        if (len > sample->size-2)
            continue;
        title_len = 2*len + 1;
        if (!(title = av_mallocz(title_len)))
            goto finish;

        // The samples could theoretically be in any encoding if there's an encd
        // atom following, but in practice are only utf-8 or utf-16, distinguished
        // instead by the presence of a BOM
        ch = avio_rb16(sc->pb);
        if (ch == 0xfeff)
            avio_get_str16be(sc->pb, len, title, title_len);
        else if (ch == 0xfffe)
            avio_get_str16le(sc->pb, len, title, title_len);
        else {
            AV_WB16(title, ch);
            get_strz(sc->pb, title + 2, len - 1);
        }

        ff_new_chapter(s, i, st->time_base, sample->timestamp, end, title);
        av_freep(&title);
    }
finish:
    avio_seek(sc->pb, cur_pos, SEEK_SET);
}

static int mov_read_header(AVFormatContext *s, AVFormatParameters *ap)
{
    MOVContext *mov = s->priv_data;
    AVIOContext *pb = s->pb;
    int err;
    MOVAtom atom = { AV_RL32("root") };

    mov->fc = s;
    /* .mov and .mp4 aren't streamable anyway (only progressive download if moov is before mdat) */
    if(pb->seekable)
        atom.size = avio_size(pb);
    else
        atom.size = INT64_MAX;

    /* check MOV header */
    if ((err = mov_read_default(mov, pb, atom)) < 0) {
        av_log(s, AV_LOG_ERROR, "error reading header: %d\n", err);
        return err;
    }
    if (!mov->found_moov) {
        av_log(s, AV_LOG_ERROR, "moov atom not found\n");
        return -1;
    }
    av_dlog(mov->fc, "on_parse_exit_offset=%"PRId64"\n", avio_tell(pb));

    if (pb->seekable && mov->chapter_track > 0)
        mov_read_chapters(s);

    return 0;
}

static AVIndexEntry *mov_find_next_sample(AVFormatContext *s, AVStream **st)
{
    AVIndexEntry *sample = NULL;
    int64_t best_dts = INT64_MAX;
    int i;
    for (i = 0; i < s->nb_streams; i++) {
        AVStream *avst = s->streams[i];
        MOVStreamContext *msc = avst->priv_data;
        if (msc->pb && msc->current_sample < avst->nb_index_entries) {
            AVIndexEntry *current_sample = &avst->index_entries[msc->current_sample];
            int64_t dts = av_rescale(current_sample->timestamp, AV_TIME_BASE, msc->time_scale);
            av_dlog(s, "stream %d, sample %d, dts %"PRId64"\n", i, msc->current_sample, dts);
            if (!sample || (!s->pb->seekable && current_sample->pos < sample->pos) ||
                (s->pb->seekable &&
                 ((msc->pb != s->pb && dts < best_dts) || (msc->pb == s->pb &&
                 ((FFABS(best_dts - dts) <= AV_TIME_BASE && current_sample->pos < sample->pos) ||
                  (FFABS(best_dts - dts) > AV_TIME_BASE && dts < best_dts)))))) {
                sample = current_sample;
                best_dts = dts;
                *st = avst;
            }
        }
    }
    return sample;
}

static int mov_read_packet(AVFormatContext *s, AVPacket *pkt)
{
    MOVContext *mov = s->priv_data;
    MOVStreamContext *sc;
    AVIndexEntry *sample;
    AVStream *st = NULL;
    int ret;
 retry:
    sample = mov_find_next_sample(s, &st);
    if (!sample) {
        mov->found_mdat = 0;
        if (s->pb->seekable||
            mov_read_default(mov, s->pb, (MOVAtom){ AV_RL32("root"), INT64_MAX }) < 0 ||
            url_feof(s->pb))
            return AVERROR_EOF;
        av_dlog(s, "read fragments, offset 0x%"PRIx64"\n", avio_tell(s->pb));
        goto retry;
    }
    sc = st->priv_data;
    /* must be done just before reading, to avoid infinite loop on sample */
    sc->current_sample++;

    if (st->discard != AVDISCARD_ALL) {
        if (avio_seek(sc->pb, sample->pos, SEEK_SET) != sample->pos) {
            av_log(mov->fc, AV_LOG_ERROR, "stream %d, offset 0x%"PRIx64": partial file\n",
                   sc->ffindex, sample->pos);
            return -1;
        }
        ret = av_get_packet(sc->pb, pkt, sample->size);
        if (ret < 0)
            return ret;
        if (sc->has_palette) {
            uint8_t *pal;

            pal = av_packet_new_side_data(pkt, AV_PKT_DATA_PALETTE, AVPALETTE_SIZE);
            if (!pal) {
                av_log(mov->fc, AV_LOG_ERROR, "Cannot append palette to packet\n");
            } else {
                memcpy(pal, sc->palette, AVPALETTE_SIZE);
                sc->has_palette = 0;
            }
        }
#if CONFIG_DV_DEMUXER
        if (mov->dv_demux && sc->dv_audio_container) {
            dv_produce_packet(mov->dv_demux, pkt, pkt->data, pkt->size, pkt->pos);
            av_free(pkt->data);
            pkt->size = 0;
            ret = dv_get_packet(mov->dv_demux, pkt);
            if (ret < 0)
                return ret;
        }
#endif
    }

    pkt->stream_index = sc->ffindex;
    pkt->dts = sample->timestamp;
    if (sc->ctts_data) {
        pkt->pts = pkt->dts + sc->dts_shift + sc->ctts_data[sc->ctts_index].duration;
        /* update ctts context */
        sc->ctts_sample++;
        if (sc->ctts_index < sc->ctts_count &&
            sc->ctts_data[sc->ctts_index].count == sc->ctts_sample) {
            sc->ctts_index++;
            sc->ctts_sample = 0;
        }
        if (sc->wrong_dts)
            pkt->dts = AV_NOPTS_VALUE;
    } else {
        int64_t next_dts = (sc->current_sample < st->nb_index_entries) ?
            st->index_entries[sc->current_sample].timestamp : st->duration;
        pkt->duration = next_dts - pkt->dts;
        pkt->pts = pkt->dts;
    }
    if (st->discard == AVDISCARD_ALL)
        goto retry;
    pkt->flags |= sample->flags & AVINDEX_KEYFRAME ? AV_PKT_FLAG_KEY : 0;
    pkt->pos = sample->pos;
    av_dlog(s, "stream %d, pts %"PRId64", dts %"PRId64", pos 0x%"PRIx64", duration %d\n",
            pkt->stream_index, pkt->pts, pkt->dts, pkt->pos, pkt->duration);
    return 0;
}

static int mov_seek_stream(AVFormatContext *s, AVStream *st, int64_t timestamp, int flags)
{
    MOVStreamContext *sc = st->priv_data;
    int sample, time_sample;
    int i;

    sample = av_index_search_timestamp(st, timestamp, flags);
    av_dlog(s, "stream %d, timestamp %"PRId64", sample %d\n", st->index, timestamp, sample);
    if (sample < 0 && st->nb_index_entries && timestamp < st->index_entries[0].timestamp)
        sample = 0;
    if (sample < 0) /* not sure what to do */
        return -1;
    sc->current_sample = sample;
    av_dlog(s, "stream %d, found sample %d\n", st->index, sc->current_sample);
    /* adjust ctts index */
    if (sc->ctts_data) {
        time_sample = 0;
        for (i = 0; i < sc->ctts_count; i++) {
            int next = time_sample + sc->ctts_data[i].count;
            if (next > sc->current_sample) {
                sc->ctts_index = i;
                sc->ctts_sample = sc->current_sample - time_sample;
                break;
            }
            time_sample = next;
        }
    }
    return sample;
}

static int mov_read_seek(AVFormatContext *s, int stream_index, int64_t sample_time, int flags)
{
    AVStream *st;
    int64_t seek_timestamp, timestamp;
    int sample;
    int i;

    if (stream_index >= s->nb_streams)
        return -1;
    if (sample_time < 0)
        sample_time = 0;

    st = s->streams[stream_index];
    sample = mov_seek_stream(s, st, sample_time, flags);
    if (sample < 0)
        return -1;

    /* adjust seek timestamp to found sample timestamp */
    seek_timestamp = st->index_entries[sample].timestamp;

    for (i = 0; i < s->nb_streams; i++) {
        st = s->streams[i];
        if (stream_index == i)
            continue;

        timestamp = av_rescale_q(seek_timestamp, s->streams[stream_index]->time_base, st->time_base);
        mov_seek_stream(s, st, timestamp, flags);
    }
    return 0;
}

static int mov_read_close(AVFormatContext *s)
{
    MOVContext *mov = s->priv_data;
    int i, j;

    for (i = 0; i < s->nb_streams; i++) {
        AVStream *st = s->streams[i];
        MOVStreamContext *sc = st->priv_data;

        av_freep(&sc->ctts_data);
        for (j = 0; j < sc->drefs_count; j++) {
            av_freep(&sc->drefs[j].path);
            av_freep(&sc->drefs[j].dir);
        }
        av_freep(&sc->drefs);
        if (sc->pb && sc->pb != s->pb)
            avio_close(sc->pb);

        av_freep(&st->codec->palctrl);
    }

    if (mov->dv_demux) {
        for(i = 0; i < mov->dv_fctx->nb_streams; i++) {
            av_freep(&mov->dv_fctx->streams[i]->codec);
            av_freep(&mov->dv_fctx->streams[i]);
        }
        av_freep(&mov->dv_fctx);
        av_freep(&mov->dv_demux);
    }

    av_freep(&mov->trex_data);

    return 0;
}

AVInputFormat ff_mov_demuxer = {
    "mov,mp4,m4a,3gp,3g2,mj2",
    NULL_IF_CONFIG_SMALL("QuickTime/MPEG-4/Motion JPEG 2000 format"),
    sizeof(MOVContext),
    mov_probe,
    mov_read_header,
    mov_read_packet,
    mov_read_close,
    mov_read_seek,
};<|MERGE_RESOLUTION|>--- conflicted
+++ resolved
@@ -85,11 +85,7 @@
 
     avio_rb16(pb); // unknown
     snprintf(buf, sizeof(buf), "%d", avio_rb16(pb));
-<<<<<<< HEAD
-    av_metadata_set2(&c->fc->metadata, type, buf, 0);
-=======
-    av_dict_set(&c->fc->metadata, "track", buf, 0);
->>>>>>> a71bcd1a
+    av_dict_set(&c->fc->metadata, type, buf, 0);
 
     avio_rb16(pb); // total tracks/discs
 
